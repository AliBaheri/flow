# Byte-compiled / optimized / DLL files
__pycache__/
*.py[cod]
*$py.class

# C extensions
*.so

# Distribution / packaging
.Python
env/
build/
develop-eggs/
dist/
downloads/
eggs/
.eggs/
lib/
lib64/
parts/
sdist/
var/
*.egg-info/
.installed.cfg
*.egg

# PyInstaller
#  Usually these files are written by a python script from a template
#  before PyInstaller builds the exe, so as to inject date/other infos into it.
*.manifest
*.spec

# Installer logs
pip-log.txt
pip-delete-this-directory.txt

# Unit test / coverage reports
htmlcov/
.tox/
.coverage
.coverage.*
.cache
nosetests.xml
coverage.xml
*,cover
.hypothesis/

# Translations
*.mo
*.pot

# Django stuff:
*.log
local_settings.py

# Flask stuff:
instance/
.webassets-cache

# Scrapy stuff:
.scrapy

# Sphinx documentation
docs/_build/

# PyBuilder
target/

# IPython Notebook
.ipynb_checkpoints

# pyenv
.python-version

# celery beat schedule file
celerybeat-schedule

# dotenv
.env

# virtualenv
venv/
ENV/

# Spyder project settings
.spyderproject

# Rope project settings
.ropeproject

# Don't add xml
.xml
.DS_Store

<<<<<<< HEAD
.idea/**
=======
# Custom for learning-traffic
Makefile
>>>>>>> 7d300af8
<|MERGE_RESOLUTION|>--- conflicted
+++ resolved
@@ -92,9 +92,6 @@
 .xml
 .DS_Store
 
-<<<<<<< HEAD
+# Custom for learning-traffic
 .idea/**
-=======
-# Custom for learning-traffic
-Makefile
->>>>>>> 7d300af8
+Makefile