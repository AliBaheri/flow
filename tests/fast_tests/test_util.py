import unittest
import csv
import os
import json
import collections

from flow.core.vehicles import Vehicles
from flow.core.traffic_lights import TrafficLights
from flow.controllers import IDMController, ContinuousRouter, RLController
from flow.core.params import SumoParams, EnvParams, NetParams, InitialConfig, \
    InFlows
from flow.core.util import emission_to_csv
from flow.utils.flow_warnings import deprecation_warning
from flow.utils.registry import make_create_env
from flow.utils.rllib import FlowParamsEncoder, get_flow_params

os.environ["TEST_FLAG"] = "True"


class TestEmissionToCSV(unittest.TestCase):
    """Tests the emission_to_csv function on a small file.

    Ensures that the headers are correct, the length is correct, and some of
    the components are correct.
    """

    def test_emission_to_csv(self):
        # current path
        current_path = os.path.realpath(__file__).rsplit("/", 1)[0]

        # run the emission_to_csv function on a small emission file
        emission_to_csv(current_path + "/test_files/test-emission.xml")

        # import the generated csv file and its headers
        dict1 = []
        filename = current_path + "/test_files/test-emission.csv"
        with open(filename, "r") as infile:
            reader = csv.reader(infile)
            headers = next(reader)
            for row in reader:
                dict1.append(dict())
                for i, key in enumerate(headers):
                    dict1[-1][key] = row[i]

        # check the names of the headers
        expected_headers = \
            ['time', 'CO', 'y', 'CO2', 'electricity', 'type', 'id', 'eclass',
             'waiting', 'NOx', 'fuel', 'HC', 'x', 'route', 'relative_position',
             'noise', 'angle', 'PMx', 'speed', 'edge_id', 'lane_number']

        self.assertCountEqual(headers, expected_headers)

        # check the number of rows of the generated csv file
        # Note that, rl vehicles are missing their final (reset) values, which
        # I don't think is a problem
        self.assertEqual(len(dict1), 104)


class TestWarnings(unittest.TestCase):
    """Tests warning functions located in flow.utils.warnings"""

    def test_deprecation_warning(self):
        # dummy class
        class Foo(object):
            pass

        # dummy attribute name
        dep_from = "bar_deprecated"
        dep_to = "bar_new"

        # check the deprecation warning is printing what is expected
        self.assertWarnsRegex(
            UserWarning, "The attribute bar_deprecated in Foo is deprecated, "
            "use bar_new instead.", deprecation_warning, Foo(), dep_from,
            dep_to)


class TestRegistry(unittest.TestCase):
    """Tests the methods located in flow/utils/registry.py"""

    def test_make_create_env(self):
        """Tests that the make_create_env methods generates an environment with
        the expected flow parameters."""
        # use a flow_params dict derived from flow/benchmarks/figureeight0.py
        vehicles = Vehicles()
        vehicles.add(
            veh_id="human",
            acceleration_controller=(IDMController, {
                "noise": 0.2
            }),
            routing_controller=(ContinuousRouter, {}),
            speed_mode="no_collide",
            num_vehicles=13)
        vehicles.add(
            veh_id="rl",
            acceleration_controller=(RLController, {}),
            routing_controller=(ContinuousRouter, {}),
            speed_mode="no_collide",
            num_vehicles=1)

        flow_params = dict(
            exp_tag="figure_eight_0",
            env_name="AccelEnv",
            scenario="Figure8Scenario",
            sumo=SumoParams(
                sim_step=0.1,
                render=False,
            ),
            env=EnvParams(
                horizon=1500,
                additional_params={
                    "target_velocity": 20,
                    "max_accel": 3,
                    "max_decel": 3,
                },
            ),
            net=NetParams(
                no_internal_links=False,
                additional_params={
                    "radius_ring": 30,
                    "lanes": 1,
                    "speed_limit": 30,
                    "resolution": 40,
                },
            ),
            veh=vehicles,
            initial=InitialConfig(),
            tls=TrafficLights(),
        )

        # some random version number for testing
        v = 23434

        # call make_create_env
        create_env, env_name = make_create_env(params=flow_params, version=v)

        # check that the name is correct
        self.assertEqual(env_name, '{}-v{}'.format(flow_params["env_name"], v))

        # create the gym environment
        env = create_env()

        # Note that we expect the port number in sumo_params to change, and
        # that this feature is in fact needed to avoid race conditions
        flow_params["sumo"].port = env.sumo_params.port

        # check that each of the parameter match
        self.assertEqual(env.env_params.__dict__,
                         flow_params["env"].__dict__)
        self.assertEqual(env.sumo_params.__dict__,
                         flow_params["sumo"].__dict__)
        self.assertEqual(env.traffic_lights.__dict__,
                         flow_params["tls"].__dict__)
        self.assertEqual(env.scenario.net_params.__dict__,
                         flow_params["net"].__dict__)
        self.assertEqual(env.scenario.net_params.__dict__,
                         flow_params["net"].__dict__)
        self.assertEqual(env.scenario.initial_config.__dict__,
                         flow_params["initial"].__dict__)
        self.assertEqual(env.__class__.__name__, flow_params["env_name"])
        self.assertEqual(env.scenario.__class__.__name__,
                         flow_params["scenario"])
<<<<<<< HEAD
        self.assertEqual(env.scenario.generator_class.__name__,
                         flow_params["generator"])
=======
>>>>>>> db753400


class TestRllib(unittest.TestCase):
    """Tests the methods located in flow/utils/rllib.py"""

    def test_encoder_and_get_flow_params(self):
        """Tests both FlowParamsEncoder and get_flow_params.

        FlowParamsEncoder is used to serialize the data from a flow_params dict
        for replay by the visualizer later. Then, the get_flow_params method is
        used to try and read the parameters from the config file, and is
        checked to match expected results.
        """
        # use a flow_params dict derived from flow/benchmarks/merge0.py
        vehicles = Vehicles()
        vehicles.add(
            veh_id="human",
            acceleration_controller=(IDMController, {}),
            speed_mode="no_collide",
            num_vehicles=5)
        vehicles.add(
            veh_id="rl",
            acceleration_controller=(RLController, {}),
            speed_mode="no_collide",
            num_vehicles=0)

        inflow = InFlows()
        inflow.add(
            veh_type="human",
            edge="inflow_highway",
            vehs_per_hour=1800,
            departLane="free",
            departSpeed=10)
        inflow.add(
            veh_type="rl",
            edge="inflow_highway",
            vehs_per_hour=200,
            departLane="free",
            departSpeed=10)
        inflow.add(
            veh_type="human",
            edge="inflow_merge",
            vehs_per_hour=100,
            departLane="free",
            departSpeed=7.5)

        flow_params = dict(
            exp_tag="merge_0",
            env_name="WaveAttenuationMergePOEnv",
            scenario="MergeScenario",
            sumo=SumoParams(
                restart_instance=True,
                sim_step=0.5,
                render=False,
            ),
            env=EnvParams(
                horizon=750,
                sims_per_step=2,
                warmup_steps=0,
                additional_params={
                    "max_accel": 1.5,
                    "max_decel": 1.5,
                    "target_velocity": 20,
                    "num_rl": 5,
                },
            ),
            net=NetParams(
                inflows=inflow,
                no_internal_links=False,
                additional_params={
                    "merge_length": 100,
                    "pre_merge_length": 500,
                    "post_merge_length": 100,
                    "merge_lanes": 1,
                    "highway_lanes": 1,
                    "speed_limit": 30,
                },
            ),
            veh=vehicles,
            initial=InitialConfig(),
            tls=TrafficLights(),
        )

        # create an config dict with space for the flow_params dict
        config = {"env_config": {}}

        # save the flow params for replay
        flow_json = json.dumps(
            flow_params, cls=FlowParamsEncoder, sort_keys=True, indent=4)
        config['env_config']['flow_params'] = flow_json

        # dump the config so we can fetch it
        json_out_file = 'params.json'
        with open(os.path.expanduser(json_out_file), 'w+') as outfile:
            json.dump(
                config,
                outfile,
                cls=FlowParamsEncoder,
                sort_keys=True,
                indent=4)

        # fetch values using utility function `get_flow_params`
        imported_flow_params = get_flow_params(config)

        # delete the created file
        os.remove(os.path.expanduser('params.json'))

        # test that this inflows are correct
        self.assertTrue(imported_flow_params["net"].inflows.__dict__ ==
                        flow_params["net"].inflows.__dict__)

        imported_flow_params["net"].inflows = None
        flow_params["net"].inflows = None

        # make sure the rest of the imported flow_params match the originals
        self.assertTrue(imported_flow_params["env"].__dict__ == flow_params[
            "env"].__dict__)
        self.assertTrue(imported_flow_params["initial"].__dict__ ==
                        flow_params["initial"].__dict__)
        self.assertTrue(imported_flow_params["tls"].__dict__ == flow_params[
            "tls"].__dict__)
        self.assertTrue(imported_flow_params["sumo"].__dict__ == flow_params[
            "sumo"].__dict__)
        self.assertTrue(imported_flow_params["net"].__dict__ == flow_params[
            "net"].__dict__)

        self.assertTrue(
            imported_flow_params["exp_tag"] == flow_params["exp_tag"])
        self.assertTrue(
            imported_flow_params["env_name"] == flow_params["env_name"])
        self.assertTrue(
            imported_flow_params["scenario"] == flow_params["scenario"])

        def search_dicts(obj1, obj2):
            """Searches through dictionaries as well as lists of dictionaries
            recursively to determine if any two components are mismatched."""
            for key in obj1.keys():
                # if an next element is a list, either compare the two lists,
                # or if the lists contain dictionaries themselves, look at each
                # dictionary component recursively to check for mismatches
                if isinstance(obj1[key], list):
                    if len(obj1[key]) > 0:
                        if isinstance(obj1[key][0], dict):
                            for i in range(len(obj1[key])):
                                if not search_dicts(obj1[key][i],
                                                    obj2[key][i]):
                                    return False
                        elif obj1[key] != obj2[key]:
                            return False
                # if the next element is a dict, run through it recursively to
                # determine if the separate elements of the dict match
                if isinstance(obj1[key], (dict, collections.OrderedDict)):
                    if not search_dicts(obj1[key], obj2[key]):
                        return False
                # if it is neither a list or a dictionary, compare to determine
                # if the two elements match
                elif obj1[key] != obj2[key]:
                    # if the two elements that are being compared are objects,
                    # make sure that they are the same type
                    if not isinstance(obj1[key], type(obj2[key])):
                        return False
            return True

        # make sure that the Vehicles class that was imported matches the
        # original one
        if not search_dicts(imported_flow_params["veh"].__dict__,
                            flow_params["veh"].__dict__):
            raise AssertionError


if __name__ == '__main__':
    unittest.main()<|MERGE_RESOLUTION|>--- conflicted
+++ resolved
@@ -160,11 +160,6 @@
         self.assertEqual(env.__class__.__name__, flow_params["env_name"])
         self.assertEqual(env.scenario.__class__.__name__,
                          flow_params["scenario"])
-<<<<<<< HEAD
-        self.assertEqual(env.scenario.generator_class.__name__,
-                         flow_params["generator"])
-=======
->>>>>>> db753400
 
 
 class TestRllib(unittest.TestCase):
