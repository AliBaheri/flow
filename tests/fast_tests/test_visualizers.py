--- conflicted
+++ resolved
@@ -44,8 +44,5 @@
 
 
 if __name__ == '__main__':
-<<<<<<< HEAD
     ray.init(num_cpus=2)
-=======
->>>>>>> 44e5abf1
     unittest.main()