"""Bottleneck example.

Bottleneck in which the actions are specifying a desired velocity
in a segment of space
"""
import json

import ray
from ray.rllib.agents.agent import get_agent_class
from ray.tune import run_experiments
from ray.tune.registry import register_env

from flow.utils.registry import make_create_env
from flow.utils.rllib import FlowParamsEncoder
from flow.core.params import SumoParams, EnvParams, InitialConfig, NetParams, \
    InFlows, SumoCarFollowingParams, SumoLaneChangeParams
<<<<<<< HEAD
from flow.core.params import TrafficLights
from flow.core.params import Vehicles
=======
from flow.core.params import TrafficLightParams
from flow.core.vehicles import Vehicles
>>>>>>> abf7907d
from flow.controllers import RLController, ContinuousRouter, \
    SumoLaneChangeController

# time horizon of a single rollout
HORIZON = 1000
# number of parallel workers
N_CPUS = 2
# number of rollouts per training iteration
N_ROLLOUTS = N_CPUS * 4

SCALING = 1
NUM_LANES = 4 * SCALING  # number of lanes in the widest highway
DISABLE_TB = True
DISABLE_RAMP_METER = True
AV_FRAC = 0.10

vehicles = Vehicles()
vehicles.add(
    veh_id="human",
    lane_change_controller=(SumoLaneChangeController, {}),
    routing_controller=(ContinuousRouter, {}),
    sumo_car_following_params=SumoCarFollowingParams(
        speed_mode="all_checks",
    ),
    sumo_lc_params=SumoLaneChangeParams(
        lane_change_mode=0,
    ),
    num_vehicles=1 * SCALING)
vehicles.add(
    veh_id="followerstopper",
    acceleration_controller=(RLController, {}),
    lane_change_controller=(SumoLaneChangeController, {}),
    routing_controller=(ContinuousRouter, {}),
    sumo_car_following_params=SumoCarFollowingParams(
        speed_mode=9,
    ),
    sumo_lc_params=SumoLaneChangeParams(
        lane_change_mode=0,
    ),
    num_vehicles=1 * SCALING)

controlled_segments = [("1", 1, False), ("2", 2, True), ("3", 2, True),
                       ("4", 2, True), ("5", 1, False)]
num_observed_segments = [("1", 1), ("2", 3), ("3", 3), ("4", 3), ("5", 1)]
additional_env_params = {
    "target_velocity": 40,
    "disable_tb": True,
    "disable_ramp_metering": True,
    "controlled_segments": controlled_segments,
    "symmetric": False,
    "observed_segments": num_observed_segments,
    "reset_inflow": False,
    "lane_change_duration": 5,
    "max_accel": 3,
    "max_decel": 3,
    "inflow_range": [1000, 2000]
}

# flow rate
flow_rate = 1900 * SCALING

# percentage of flow coming out of each lane
inflow = InFlows()
inflow.add(
    veh_type="human",
    edge="1",
    vehs_per_hour=flow_rate * (1 - AV_FRAC),
    departLane="random",
    departSpeed=10)
inflow.add(
    veh_type="followerstopper",
    edge="1",
    vehs_per_hour=flow_rate * AV_FRAC,
    departLane="random",
    departSpeed=10)

traffic_lights = TrafficLightParams()
if not DISABLE_TB:
    traffic_lights.add(node_id="2")
if not DISABLE_RAMP_METER:
    traffic_lights.add(node_id="3")

additional_net_params = {"scaling": SCALING}
net_params = NetParams(
    inflows=inflow,
    no_internal_links=False,
    additional_params=additional_net_params)

flow_params = dict(
    # name of the experiment
    exp_tag="DesiredVelocity",

    # name of the flow environment the experiment is running on
    env_name="DesiredVelocityEnv",

    # name of the scenario class the experiment is running on
    scenario="BottleneckScenario",

    # sumo-related parameters (see flow.core.params.SumoParams)
    sumo=SumoParams(
        sim_step=0.5,
        render=False,
        print_warnings=False,
        restart_instance=True,
    ),

    # environment related parameters (see flow.core.params.EnvParams)
    env=EnvParams(
        warmup_steps=40,
        sims_per_step=1,
        horizon=HORIZON,
        additional_params=additional_env_params,
    ),

    # network-related parameters (see flow.core.params.NetParams and the
    # scenario's documentation or ADDITIONAL_NET_PARAMS component)
    net=NetParams(
        inflows=inflow,
        no_internal_links=False,
        additional_params=additional_net_params,
    ),

    # vehicles to be placed in the network at the start of a rollout (see
    # flow.core.vehicles.Vehicles)
    veh=vehicles,

    # parameters specifying the positioning of vehicles upon initialization/
    # reset (see flow.core.params.InitialConfig)
    initial=InitialConfig(
        spacing="uniform",
        min_gap=5,
        lanes_distribution=float("inf"),
        edges_distribution=["2", "3", "4", "5"],
    ),

    # traffic lights to be introduced to specific nodes (see
    # flow.core.params.TrafficLightParams)
    tls=traffic_lights,
)


def setup_exps():

    alg_run = "PPO"

    agent_cls = get_agent_class(alg_run)
    config = agent_cls._default_config.copy()
    config["num_workers"] = N_CPUS
    config["train_batch_size"] = HORIZON * N_ROLLOUTS
    config["gamma"] = 0.999  # discount rate
    config["model"].update({"fcnet_hiddens": [64, 64]})
    config["use_gae"] = True
    config["lambda"] = 0.97
    config["kl_target"] = 0.02
    config["num_sgd_iter"] = 10
    config["horizon"] = HORIZON

    # save the flow params for replay
    flow_json = json.dumps(
        flow_params, cls=FlowParamsEncoder, sort_keys=True, indent=4)
    config['env_config']['flow_params'] = flow_json
    config['env_config']['run'] = alg_run

    create_env, gym_name = make_create_env(params=flow_params, version=0)

    # Register as rllib env
    register_env(gym_name, create_env)
    return alg_run, gym_name, config


if __name__ == "__main__":
    alg_run, gym_name, config = setup_exps()
    ray.init(num_cpus=N_CPUS + 1, redirect_output=False)
    trials = run_experiments({
        flow_params["exp_tag"]: {
            "run": alg_run,
            "env": gym_name,
            "config": {
                **config
            },
            "checkpoint_freq": 20,
            "max_failures": 999,
            "stop": {
                "training_iteration": 200,
            },
        }
    })<|MERGE_RESOLUTION|>--- conflicted
+++ resolved
@@ -14,13 +14,8 @@
 from flow.utils.rllib import FlowParamsEncoder
 from flow.core.params import SumoParams, EnvParams, InitialConfig, NetParams, \
     InFlows, SumoCarFollowingParams, SumoLaneChangeParams
-<<<<<<< HEAD
-from flow.core.params import TrafficLights
+from flow.core.params import TrafficLightParams
 from flow.core.params import Vehicles
-=======
-from flow.core.params import TrafficLightParams
-from flow.core.vehicles import Vehicles
->>>>>>> abf7907d
 from flow.controllers import RLController, ContinuousRouter, \
     SumoLaneChangeController
 
