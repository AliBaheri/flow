"""Example of modified minicity network with human-driven vehicles."""
from flow.controllers import IDMController
from flow.controllers import RLController
from flow.core.experiment import SumoExperiment
from flow.core.params import SumoParams, EnvParams, NetParams, InitialConfig
from flow.core.vehicles import Vehicles
from flow.envs.loop.loop_accel import AccelEnv, ADDITIONAL_ENV_PARAMS
from flow.scenarios.minicity import MiniCityScenario, ADDITIONAL_NET_PARAMS
from flow.controllers.routing_controllers import MinicityTrainingRouter_4
import numpy as np

np.random.seed(204)


def minicity_example(render=None,
                     save_render=None,
                     sight_radius=None,
                     pxpm=None,
                     show_radius=None):
    """
    Perform a simulation of vehicles on modified minicity of University of
    Delaware.

    Parameters
    ----------
    render: bool, optional
        specifies whether to use sumo's gui during execution

    Returns
    -------
    exp: flow.core.SumoExperiment type
        A non-rl experiment demonstrating the performance of human-driven
        vehicles on the minicity scenario.
    """
    sumo_params = SumoParams(sim_step=0.5,
                             emission_path='./data/')

    if render is not None:
        sumo_params.render = render

    if save_render is not None:
        sumo_params.save_render = save_render

    if sight_radius is not None:
        sumo_params.sight_radius = sight_radius

    if pxpm is not None:
        sumo_params.pxpm = pxpm

    if show_radius is not None:
        sumo_params.show_radius = show_radius

    vehicles = Vehicles()
    # upper right
    edge_starts = ['e_80', 'e_83', 'e_82', 'e_79', 'e_47', 'e_49', 'e_55',
                   'e_56', 'e_89', 'e_45', 'e_43', 'e_41', 'e_50', 'e_60',
                   'e_69', 'e_73', 'e_75', 'e_86', 'e_59', 'e_48', 'e_81',
                   'e_84', 'e_85', 'e_90', 'e_62', 'e_57', 'e_46', 'e_76',
                   'e_76', 'e_74', 'e_70', 'e_61', 'e_54', 'e_40', 'e_42',
                   'e_44']
<<<<<<< HEAD
    # bottom-left
    edge_starts += ['e_25', 'e_30', 'e_31', 'e_32', 'e_21', 'e_8_u', 'e_9',
                    'e_10', 'e_11', 'e_87', 'e_39', 'e_37', 'e_29_u', 'e_92',
                    'e_7', 'e_8_b', 'e_10']
    # upper left
    edge_starts += ['e_12', 'e_18', 'e_19', 'e_24', 'e_45', 'e_43',
                    'e_41', 'e_88', 'e_26', 'e_34', 'e_23', 'e_5', 'e_4',
                    'e_3', 'e_25', 'e_87', 'e_40', 'e_42', 'e_44', 'e_15',
                    'e_16', 'e_20', 'e_47', 'e_46']
    # bottom right corner
    edge_starts += ['e_50', 'e_60', 'e_69', 'e_72', 'e_68', 'e_66', 'e_63',
                    'e_94', 'e_52', 'e_38']
    # bottom half outer loop
    edge_starts += ['e_67', 'e_71', 'e_70', 'e_61', 'e_54', 'e_88', 'e_26',
                    'e_2', 'e_1', 'e_7', 'e_17', 'e_28_b', 'e_36', 'e_93',
                    'e_53', 'e_64']
    # bottom right inner loop
    edge_starts += ['e_50', 'e_60', 'e_69', 'e_72', 'e_68', 'e_66', 'e_63',
                    'e_94', 'e_52', 'e_38']

    # edge_starts = list(set(edge_starts))
=======
    # section 2: upper left
    edge_starts_2 = ['e_12', 'e_18', 'e_19', 'e_24', 'e_33', 'e_45', 'e_43', 'e_41', 'e_88', 'e_26',
                    'e_34', 'e_23', 'e_5','e_4', 'e_3', 'e_25', 'e_87', 'e_40', 'e_42', 'e_44',
                    'e_15', 'e_16', 'e_20', 'e_47','e_46', 'e_35', 'e_27', 'e_6', 'e_22']
    # section 3: bottom right corner
    edge_starts_3 = ['e_50', 'e_60', 'e_69', 'e_72', 'e_68', 'e_66', 'e_63','e_52', 'e_38']
>>>>>>> 6b712182

    # add vehicle
    vehicles.add(
        veh_id='human',
        acceleration_controller=(IDMController, {}),
        routing_controller=(MinicityTrainingRouter_4, {}),
        speed_mode='no_collide',
        lane_change_mode='strategic',
<<<<<<< HEAD
        num_vehicles=100)
=======
        num_vehicles=40)
>>>>>>> 6b712182

    env_params = EnvParams(additional_params=ADDITIONAL_ENV_PARAMS)

    additional_net_params = ADDITIONAL_NET_PARAMS.copy()
    net_params = NetParams(
        no_internal_links=False, additional_params=additional_net_params)

    initial_config = InitialConfig(
        spacing='random',
<<<<<<< HEAD
        edges_distribution=edge_starts)
=======
        edges_distribution=edge_starts_3,
        min_gap=2)
>>>>>>> 6b712182
    # initial_config = InitialConfig(
    #     spacing="random",
    #     min_gap=5
    # )
    scenario = MiniCityScenario(
        name='minicity',
        vehicles=vehicles,
        initial_config=initial_config,
        net_params=net_params)

    env = AccelEnv(env_params, sumo_params, scenario)

    return SumoExperiment(env, scenario)


if __name__ == "__main__":
    # import the experiment variable
    # There are six modes of pyglet rendering:
    # No rendering: minicity_example(render=False)
    # SUMO-GUI rendering: minicity_example(render=True)
    # Static grayscale rendering: minicity_example(render="gray")
    # Dynamic grayscale rendering: minicity_example(render="dgray")
    # Static RGB rendering: minicity_example(render="rgb")
    # Dynamic RGB rendering: minicity_example(render="drgb")
    import time
    for _ in range(100):
        # t = time.time()
        exp = minicity_example(render='drgb',
                               save_render=False,
                               sight_radius=50,
                               pxpm=3,
                               show_radius=True)

        # run for a set number of rollouts / time steps
        exp.run(1, 7200, convert_to_csv=True)
        # print(time.time() - t)<|MERGE_RESOLUTION|>--- conflicted
+++ resolved
@@ -58,7 +58,6 @@
                    'e_84', 'e_85', 'e_90', 'e_62', 'e_57', 'e_46', 'e_76',
                    'e_76', 'e_74', 'e_70', 'e_61', 'e_54', 'e_40', 'e_42',
                    'e_44']
-<<<<<<< HEAD
     # bottom-left
     edge_starts += ['e_25', 'e_30', 'e_31', 'e_32', 'e_21', 'e_8_u', 'e_9',
                     'e_10', 'e_11', 'e_87', 'e_39', 'e_37', 'e_29_u', 'e_92',
@@ -79,15 +78,7 @@
     edge_starts += ['e_50', 'e_60', 'e_69', 'e_72', 'e_68', 'e_66', 'e_63',
                     'e_94', 'e_52', 'e_38']
 
-    # edge_starts = list(set(edge_starts))
-=======
-    # section 2: upper left
-    edge_starts_2 = ['e_12', 'e_18', 'e_19', 'e_24', 'e_33', 'e_45', 'e_43', 'e_41', 'e_88', 'e_26',
-                    'e_34', 'e_23', 'e_5','e_4', 'e_3', 'e_25', 'e_87', 'e_40', 'e_42', 'e_44',
-                    'e_15', 'e_16', 'e_20', 'e_47','e_46', 'e_35', 'e_27', 'e_6', 'e_22']
-    # section 3: bottom right corner
-    edge_starts_3 = ['e_50', 'e_60', 'e_69', 'e_72', 'e_68', 'e_66', 'e_63','e_52', 'e_38']
->>>>>>> 6b712182
+    edge_starts = list(set(edge_starts))
 
     # add vehicle
     vehicles.add(
@@ -96,11 +87,7 @@
         routing_controller=(MinicityTrainingRouter_4, {}),
         speed_mode='no_collide',
         lane_change_mode='strategic',
-<<<<<<< HEAD
         num_vehicles=100)
-=======
-        num_vehicles=40)
->>>>>>> 6b712182
 
     env_params = EnvParams(additional_params=ADDITIONAL_ENV_PARAMS)
 
@@ -110,12 +97,8 @@
 
     initial_config = InitialConfig(
         spacing='random',
-<<<<<<< HEAD
-        edges_distribution=edge_starts)
-=======
-        edges_distribution=edge_starts_3,
+        edges_distribution=edge_starts,
         min_gap=2)
->>>>>>> 6b712182
     # initial_config = InitialConfig(
     #     spacing="random",
     #     min_gap=5
