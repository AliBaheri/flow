"""Contains the base generator class."""

from flow.core.util import makexml, printxml, ensure_dir

import subprocess
import logging
import random
import os
import traceback
import time
from lxml import etree
import xml.etree.ElementTree as ElementTree

try:
    # Import serializable if rllab is installed
    from rllab.core.serializable import Serializable
except ImportError as e:
    Serializable = object

E = etree.Element

# Number of retries on accessing the .net.xml file before giving up
RETRIES_ON_ERROR = 10
# number of seconds to wait before trying to access the .net.xml file again
WAIT_ON_ERROR = 1


class Generator(Serializable):
    """Base class for generating transportation networks.

    Uses network specific features to generate the necessary xml files
    needed to initialize a sumo instance. The methods of this class are
    called by the base scenario class.
    """

    def __init__(self, net_params, base):
        """Instantiate the base generator class.

        Attributes
        ----------
        net_params : NetParams type
            see flow/core/params.py
        base : str
            base name for the transportation network. If not specified in the
            child class, this is also the complete name for the network.
        """
        # Invoke serializable if using rllab
        if Serializable is not object:
            Serializable.quick_init(self, locals())
        self.net_params = net_params
        self.net_path = os.path.dirname(os.path.abspath(__file__)) \
            + "/debug/net/"
        self.cfg_path = os.path.dirname(os.path.abspath(__file__)) \
            + "/debug/cfg/"
        self.base = base
        self.vehicle_ids = []

        ensure_dir("%s" % self.net_path)
        ensure_dir("%s" % self.cfg_path)

        # if a name was not specified by the sub-class's initialization,
        # use the base as the name
        if not hasattr(self, "name"):
            self.name = "%s" % self.base

        self.nodfn = "%s.nod.xml" % self.name
        self.edgfn = "%s.edg.xml" % self.name
        self.typfn = "%s.typ.xml" % self.name
        self.cfgfn = "%s.netccfg" % self.name
        self.netfn = "%s.net.xml" % self.name
        self.confn = "%s.con.xml" % self.name
        self.roufn = "%s.rou.xml" % self.name
        self.addfn = "%s.add.xml" % self.name
        self.sumfn = "%s.sumo.cfg" % self.name
        self.guifn = "%s.gui.cfg" % self.name

    def generate_net(self, net_params, traffic_lights):
        """Generate Net files for the transportation network.

        Creates different network configuration files for:

        * nodes: x,y position of points which are connected together to form
          links. The nodes may also be fitted with traffic lights, or can be
          treated as priority or zipper merge regions if they combines several
          lanes or edges together.
        * edges: directed edges combining nodes together. These constitute the
          lanes vehicles will be allowed to drive on.
        * types (optional): parameters used to describe common features amount
          several edges of similar types. If edges are not defined with common
          types, this is not needed.
        * connections (optional): describes how incoming and outgoing edge/lane
          pairs on a specific node as connected. If none is specified, SUMO
          handles these connections by default.

        The above files are then combined to form a .net.xml file describing
        the shape of the traffic network in a form compatible with SUMO.

        Parameters
        ----------
        net_params : flow.core.params.NetParams type
            network-specific parameters. Different networks require different
            net_params; see the separate sub-classes for more information.
        traffic_lights : flow.core.traffic_lights.TrafficLights type
            traffic light information, used to determine which nodes are
            treated as traffic lights

        Returns
        -------
        edges : dict <dict>
            Key = name of the edge
            Elements = length, lanes, speed
        connection_data : dict < dict < list<tup> > >
            Key = name of the arriving edge
                Key = lane index
                Element = list of edge/lane pairs that a vehicle can traverse
                from the arriving edge/lane pairs

        """
        # specify the attributes of the nodes
        nodes = self.specify_nodes(net_params)

        # add traffic lights to the nodes
        for n_id in traffic_lights.get_ids():
            indx = next(i for i, nd in enumerate(nodes) if nd["id"] == n_id)
            nodes[indx]["type"] = "traffic_light"

        # xml file for nodes; contains nodes for the boundary points with
        # respect to the x and y axes
        x = makexml("nodes", "http://sumo.dlr.de/xsd/nodes_file.xsd")
        for node_attributes in nodes:
            x.append(E("node", **node_attributes))
        printxml(x, self.net_path + self.nodfn)

        # collect the attributes of each edge
        edges = self.specify_edges(net_params)

        # xml file for edges
        x = makexml("edges", "http://sumo.dlr.de/xsd/edges_file.xsd")
        for edge_attributes in edges:
            x.append(E("edge", attrib=edge_attributes))
        printxml(x, self.net_path + self.edgfn)

        # specify the types attributes (default is None)
        types = self.specify_types(net_params)

        # xml file for types: contains the the number of lanes and the speed
        # limit for the lanes
        if types is not None:
            x = makexml("types", "http://sumo.dlr.de/xsd/types_file.xsd")
            for type_attributes in types:
                x.append(E("type", **type_attributes))
            printxml(x, self.net_path + self.typfn)

        # specify the connection attributes (default is None)
        connections = self.specify_connections(net_params)

        # xml for connections: specifies which lanes connect to which in the
        # edges
        if connections is not None:
            x = makexml("connections",
                        "http://sumo.dlr.de/xsd/connections_file.xsd")
            for connection_attributes in connections:
                x.append(E("connection", **connection_attributes))
            printxml(x, self.net_path + self.confn)

        # check whether the user requested no-internal-links (default="true")
        if net_params.no_internal_links:
            no_internal_links = "true"
        else:
            no_internal_links = "false"

        # xml file for configuration, which specifies:
        # - the location of all files of interest for sumo
        # - output net file
        # - processing parameters for no internal links and no turnarounds
        x = makexml("configuration",
                    "http://sumo.dlr.de/xsd/netconvertConfiguration.xsd")
        t = E("input")
        t.append(E("node-files", value=self.nodfn))
        t.append(E("edge-files", value=self.edgfn))
        if types is not None:
            t.append(E("type-files", value=self.typfn))
        if connections is not None:
            t.append(E("connection-files", value=self.confn))
        x.append(t)
        t = E("output")
        t.append(E("output-file", value=self.netfn))
        x.append(t)
        t = E("processing")
        t.append(E("no-internal-links", value="%s" % no_internal_links))
        t.append(E("no-turnarounds", value="true"))
        x.append(t)
        printxml(x, self.net_path + self.cfgfn)

        subprocess.call(
            [
                "netconvert -c " + self.net_path + self.cfgfn +
                " --output-file=" + self.cfg_path + self.netfn +
                ' --no-internal-links="%s"' % no_internal_links
            ],
            shell=True)

        # collect data from the generated network configuration file
        error = None
        for _ in range(RETRIES_ON_ERROR):
            try:
                edges_dict, conn_dict = self._import_edges_from_net()
                return edges_dict, conn_dict
            except Exception as error:
                print("Error during start: {}".format(traceback.format_exc()))
                print("Retrying in {} seconds...".format(WAIT_ON_ERROR))
                time.sleep(WAIT_ON_ERROR)
        raise error

    def generate_cfg(self, net_params, traffic_lights):
        """Generate .sumo.cfg files using net files and netconvert.

        This includes files such as the routes vehicles can traverse,
        properties of the traffic lights, and the view settings of the gui
        (whether the gui is used or not). The background of the gui is set here
        to be grey, with RGB values: (100, 100, 100).

        Parameters
        ----------
        net_params : NetParams type
            see flow/core/params.py
        traffic_lights : flow.core.traffic_lights.TrafficLights type
            traffic light information, used to determine which nodes are
            treated as traffic lights
        """
        start_time = 0
        end_time = None

        # specify routes vehicles can take
        self.rts = self.specify_routes(net_params)

        add = makexml("additional",
                      "http://sumo.dlr.de/xsd/additional_file.xsd")

        # add the routes to the .add.xml file
        for (edge, route) in self.rts.items():
            add.append(E("route", id="route%s" % edge, edges=" ".join(route)))

        # add (optionally) the traffic light properties to the .add.xml file
        if traffic_lights.num_traffic_lights > 0:
            if traffic_lights.baseline:
                tl_type = str(traffic_lights["tl_type"])
                program_id = str(traffic_lights["program_id"])
                phases = traffic_lights["phases"]
                max_gap = str(traffic_lights["max_gap"])
                detector_gap = str(traffic_lights["detector_gap"])
                show_detector = traffic_lights["show_detectors"]

                detectors = {"key": "detector-gap", "value": detector_gap}
                gap = {"key": "max-gap", "value": max_gap}

                if show_detector:
                    show_detector = {"key": "show-detectors", "value": "true"}
                else:
                    show_detector = {"key": "show-detectors", "value": "false"}

                # FIXME(ak): add abstract method
                nodes = self.specify_tll(net_params)
                tll = []
                for node in nodes:
                    tll.append({
                        "id": node['id'],
                        "type": tl_type,
                        "programID": program_id
                    })

                for elem in tll:
                    e = E("tlLogic", **elem)
                    e.append(E("param", **show_detector))
                    e.append(E("param", **gap))
                    e.append(E("param", **detectors))
                    for phase in phases:
                        e.append(E("phase", **phase))
                    add.append(e)

            else:
                tl_properties = traffic_lights.get_properties()
                for node in tl_properties.values():
                    # at this point, the generator assumes that traffic lights
                    # are properly formed. If there are no phases for a static
                    # traffic light, ignore and use default
                    if node["type"] == "static" and not node.get("phases"):
                        continue

                    elem = {
                        "id": str(node["id"]),
                        "type": str(node["type"]),
                        "programID": str(node["programID"])
                    }
                    if node.get("offset"):
                        elem["offset"] = str(node.get("offset"))

                    e = E("tlLogic", **elem)
                    for key, value in node.items():
                        if key == "phases":
                            for phase in node.get("phases"):
                                e.append(E("phase", **phase))
                        else:
                            e.append(
                                E("param", **{
                                    "key": key,
                                    "value": str(value)
                                }))

                    add.append(e)

        printxml(add, self.cfg_path + self.addfn)

        gui = E("viewsettings")
        gui.append(E("scheme", name="real world"))
        gui.append(
            E("background",
              backgroundColor="100,100,100",
              showGrid="0",
              gridXSize="100.00",
              gridYSize="100.00"))
        printxml(gui, self.cfg_path + self.guifn)

        cfg = makexml("configuration",
                      "http://sumo.dlr.de/xsd/sumoConfiguration.xsd")

        logging.debug(self.netfn)

        cfg.append(
            self._inputs(
                self.name,
                net=self.netfn,
                add=self.addfn,
                rou=self.roufn,
                gui=self.guifn))
        t = E("time")
        t.append(E("begin", value=repr(start_time)))
        if end_time:
            t.append(E("end", value=repr(end_time)))
        cfg.append(t)

        printxml(cfg, self.cfg_path + self.sumfn)
        return self.sumfn

<<<<<<< HEAD
    def make_routes(self, scenario, initial_config):
        """Generate .rou.xml files using net files and netconvert.
=======
    def make_routes(self, scenario, positions, lanes, shuffle):
        """Generates .rou.xml files using net files and netconvert.
>>>>>>> 307ac21e

        This file specifies the sumo-specific properties of vehicles with
        similar types, and well as the starting positions of vehicles. The
        starting positions, however, may be modified in real-time (e.g. during
        an environment reset).

        Parameters
        ----------
        scenario : Scenario type
            scenario class calling this method. This contains information on
            the properties and initial states of vehicles in the network.
        positions : list of tuple (float, float)
            list of start positions [(edge0, pos0), (edge1, pos1), ...]
        lanes : list of float
            list of start lanes
        shuffle : bool
            specifies whether the vehicle IDs should be shuffled before the
            vehicles are assigned starting positions
        """
        vehicles = scenario.vehicles
        routes = makexml("routes", "http://sumo.dlr.de/xsd/routes_file.xsd")

        # add the types of vehicles to the xml file
        for params in vehicles.types:
            type_params_str = {
                key: str(params["type_params"][key])
                for key in params["type_params"]
            }
            routes.append(E("vType", id=params["veh_id"], **type_params_str))

        self.vehicle_ids = vehicles.get_ids()

        if shuffle:
            random.shuffle(self.vehicle_ids)

        # add the initial positions of vehicles to the xml file
        for i, veh_id in enumerate(self.vehicle_ids):
            veh_type = vehicles.get_state(veh_id, "type")
            edge, pos = positions[i]
            lane = lanes[i]
            type_depart_speed = vehicles.get_initial_speed(veh_id)
            routes.append(
                self._vehicle(
                    veh_type,
                    "route" + edge,
                    depart="0",
                    id=veh_id,
                    color="1,1,1",
                    departSpeed=str(type_depart_speed),
                    departPos=str(pos),
                    departLane=str(lane)))

        # add the in-flows from various edges to the xml file
        if self.net_params.in_flows is not None:
            total_inflows = self.net_params.in_flows.get()
            for inflow in total_inflows:
                for key in inflow:
                    if not isinstance(inflow[key], str):
                        inflow[key] = repr(inflow[key])
                routes.append(self._flow(**inflow))

        printxml(routes, self.cfg_path + self.roufn)

    def specify_nodes(self, net_params):
        """Specify the attributes of nodes in the network.

        Parameters
        ----------
        net_params : NetParams type
            see flow/core/params.py

        Returns
        -------
        nodes : list of dict

            A list of node attributes (a separate dict for each node). Nodes
            attributes must include:

            * id {string} -- name of the node
            * x {float} -- x coordinate of the node
            * y {float} -- y coordinate of the node

        Other attributes may also be specified. See:
        http://sumo.dlr.de/wiki/Networks/Building_Networks_from_own_XML-descriptions#Node_Descriptions
        """
        raise NotImplementedError

    def specify_edges(self, net_params):
        """Specify the attributes of edges connecting pairs on nodes.

        Parameters
        ----------
        net_params : NetParams type
            see flow/core/params.py

        Returns
        -------
        edges : list of dict

            A list of edges attributes (a separate dict for each edge). Edge
            attributes must include:

            * id {string} -- name of the edge
            * from {string} -- name of node the directed edge starts from
            * to {string} -- name of the node the directed edge ends at

            In addition, the attributes must contain at least one of the
            following:

            * "numLanes" {int} and "speed" {float} -- the number of lanes and
              speed limit of the edge, respectively
            * type {string} -- a type identifier for the edge, which can be
              used if several edges are supposed to possess the same number of
              lanes, speed limits, etc...

        Other attributes may also be specified. See:
        http://sumo.dlr.de/wiki/Networks/Building_Networks_from_own_XML-descriptions#Edge_Descriptions
        """
        raise NotImplementedError

    def specify_types(self, net_params):
        """Specify the attributes of various edge types (if any exist).

        Parameters
        ----------
        net_params: NetParams type
            see flow/core/params.py

        Returns
        -------
        types: list of dict
            A list of type attributes for specific groups of edges. If none are
            specified, no .typ.xml file is created.

        For information on type attributes, see:
        http://sumo.dlr.de/wiki/Networks/Building_Networks_from_own_XML-descriptions#Type_Descriptions
        """
        return None

    def specify_connections(self, net_params):
        """Specify the attributes of connections.

        These attributes are used to describe how any specific node's incoming
        and outgoing edges/lane pairs are connected. If no connections are
        specified, sumo generates default connections.

        Parameters
        ----------
        net_params: NetParams type
            see flow/core/params.py

        Returns
        -------
        connections : list of dict
            A list of connection attributes. If none are specified, no .con.xml
            file is created.

        For information on type attributes, see:
        http://sumo.dlr.de/wiki/Networks/Building_Networks_from_own_XML-descriptions#Connection_Descriptions
        """
        return None

    def specify_routes(self, net_params):
        """Specify the routes vehicles can take starting from any edge.

        The routes are specified as lists of edges the vehicle must traverse,
        with the first edge corresponding to the edge the vehicle begins on.
        Note that the edges must be connected for the route to be valid.

        Currently, only one route is allowed from any given starting edge.

        Parameters
        ----------
        net_params : NetParams type
            see flow/core/params.py

        Returns
        -------
        routes : dict
            Key = name of the starting edge
            Element = list of edges a vehicle starting from this edge must
            traverse.
        """
        raise NotImplementedError

    def _flow(self, name, vtype, route, **kwargs):
        return E("flow", id=name, route=route, type=vtype, **kwargs)

    def _vehicle(self, type, route, departPos, number=0, id=None, **kwargs):
        if not id and not number:
            raise ValueError("Supply either ID or Number")
        if not id:
            id = type + "_" + str(number)
        return E(
            "vehicle",
            type=type,
            id=id,
            route=route,
            departPos=departPos,
            **kwargs)

    def _inputs(self, name, net=None, rou=None, add=None, gui=None):
        inp = E("input")
        if net is not False:
            if net is None:
                inp.append(E("net-file", value="%s.net.xml" % name))
            else:
                inp.append(E("net-file", value=net))
        if rou is not False:
            if rou is None:
                inp.append(E("route-files", value="%s.rou.xml" % name))
            else:
                inp.append(E("route-files", value=rou))
        if add is not False:
            if add is None:
                inp.append(E("additional-files", value="%s.add.xml" % name))
            else:
                inp.append(E("additional-files", value=add))
        if gui is not False:
            if gui is None:
                inp.append(E("gui-settings-file", value="%s.gui.xml" % name))
            else:
                inp.append(E("gui-settings-file", value=gui))
        return inp

    def _import_edges_from_net(self):
        """Import edges from a configuration file.

        This is a utility function for computing edge information. It imports a
        network configuration file, and returns the information on the edges
        and junctions located in the file.

        Returns
        -------
        net_data : dict <dict>
            Key = name of the edge/junction
            Element = lanes, speed, length
        connection_data : dict < dict < dict < list<tup> > > >
            Key = "prev" or "next", indicating coming from or to this
            edge/lane pair
                Key = name of the edge
                    Key = lane index
                    Element = list of edge/lane pairs preceding or following
                    the edge/lane pairs
        """
        # import the .net.xml file containing all edge/type data
        parser = etree.XMLParser(recover=True)
        tree = ElementTree.parse(
            os.path.join(self.cfg_path, self.netfn), parser=parser)

        root = tree.getroot()

        # Collect information on the available types (if any are available).
        # This may be used when specifying some edge data.
        types_data = dict()

        for typ in root.findall('type'):
            type_id = typ.attrib["id"]
            types_data[type_id] = dict()

            if "speed" in typ.attrib:
                types_data[type_id]["speed"] = float(typ.attrib["speed"])
            else:
                types_data[type_id]["speed"] = None

            if "numLanes" in typ.attrib:
                types_data[type_id]["numLanes"] = int(typ.attrib["numLanes"])
            else:
                types_data[type_id]["numLanes"] = None

        net_data = dict()
        next_conn_data = dict()  # forward looking connections
        prev_conn_data = dict()  # backward looking connections

        # collect all information on the edges and junctions
        for edge in root.findall('edge'):
            edge_id = edge.attrib["id"]

            # create a new key for this edge
            net_data[edge_id] = dict()

            # check for speed
            if "speed" in edge:
                net_data[edge_id]["speed"] = float(edge.attrib["speed"])
            else:
                net_data[edge_id]["speed"] = None

            # if the edge has a type parameters, check that type for a
            # speed and parameter if one was not already found
            if "type" in edge.attrib and edge.attrib["type"] in types_data:
                if net_data[edge_id]["speed"] is None:
                    net_data[edge_id]["speed"] = \
                        float(types_data[edge.attrib["type"]]["speed"])

            # collect the length from the lane sub-element in the edge, the
            # number of lanes from the number of lane elements, and if needed,
            # also collect the speed value (assuming it is there)
            net_data[edge_id]["lanes"] = 0
            for i, lane in enumerate(edge):
                net_data[edge_id]["lanes"] += 1
                if i == 0:
                    net_data[edge_id]["length"] = float(lane.attrib["length"])
                    if net_data[edge_id]["speed"] is None \
                            and "speed" in lane.attrib:
                        net_data[edge_id]["speed"] = float(
                            lane.attrib["speed"])

            # if no speed value is present anywhere, set it to some default
            if net_data[edge_id]["speed"] is None:
                net_data[edge_id]["speed"] = 30

        # collect connection data
        for connection in root.findall('connection'):
            from_edge = connection.attrib["from"]
            from_lane = int(connection.attrib["fromLane"])

            if from_edge[0] != ":" and not self.net_params.no_internal_links:
                # if the edge is not an internal links and the network is
                # allowed to have internal links, then get the next edge/lane
                # pair from the "via" element
                via = connection.attrib["via"].rsplit("_", 1)
                to_edge = via[0]
                to_lane = int(via[1])
            else:
                to_edge = connection.attrib["to"]
                to_lane = int(connection.attrib["toLane"])

            if from_edge not in next_conn_data:
                next_conn_data[from_edge] = dict()

            if from_lane not in next_conn_data[from_edge]:
                next_conn_data[from_edge][from_lane] = list()

            if to_edge not in prev_conn_data:
                prev_conn_data[to_edge] = dict()

            if to_lane not in prev_conn_data[to_edge]:
                prev_conn_data[to_edge][to_lane] = list()

            next_conn_data[from_edge][from_lane].append((to_edge, to_lane))
            prev_conn_data[to_edge][to_lane].append((from_edge, from_lane))

        connection_data = {"next": next_conn_data, "prev": prev_conn_data}

        return net_data, connection_data<|MERGE_RESOLUTION|>--- conflicted
+++ resolved
@@ -342,13 +342,8 @@
         printxml(cfg, self.cfg_path + self.sumfn)
         return self.sumfn
 
-<<<<<<< HEAD
-    def make_routes(self, scenario, initial_config):
+    def make_routes(self, scenario, positions, lanes, shuffle):
         """Generate .rou.xml files using net files and netconvert.
-=======
-    def make_routes(self, scenario, positions, lanes, shuffle):
-        """Generates .rou.xml files using net files and netconvert.
->>>>>>> 307ac21e
 
         This file specifies the sumo-specific properties of vehicles with
         similar types, and well as the starting positions of vehicles. The
