"""Contains the vehicles class."""

from flow.controllers.car_following_models import SumoCarFollowingController
from flow.controllers.rlcontroller import RLController
from flow.controllers.lane_change_controllers import SumoLaneChangeController
import collections
<<<<<<< HEAD
import logging
=======
from bisect import bisect_left
import itertools
import numpy as np

import traci.constants as tc
>>>>>>> 96ae5d64

from flow.core.params import SumoCarFollowingParams, SumoLaneChangeParams


class Vehicles:
    """Base vehicle class.

    This is used to describe the state of all vehicles in the network.
    State information on the vehicles for a given time step can be set or
    retrieved from this class.
    """

    def __init__(self):
        """Instantiate the base vehicle class."""
        self.__ids = []  # ids of all vehicles
        self.__human_ids = []  # ids of human-driven vehicles
        self.__controlled_ids = []  # ids of flow-controlled vehicles
        self.__controlled_lc_ids = []  # ids of flow lc-controlled vehicles
        self.__rl_ids = []  # ids of rl-controlled vehicles
        self.__observed_ids = []  # ids of the observed vehicles

        # vehicles: Key = Vehicle ID, Value = Dictionary describing the vehicle
        # Ordered dictionary used to keep neural net inputs in order
        self.__vehicles = collections.OrderedDict()

        # create a sumo_observations variable that will carry all information
        # on the state of the vehicles for a given time step
        self.__sumo_obs = None

        self.num_vehicles = 0  # total number of vehicles in the network
        self.num_rl_vehicles = 0  # number of rl vehicles in the network
        self.num_types = 0  # number of unique types of vehicles in the network
        self.types = []  # types of vehicles in the network

        # contains the parameters associated with each type of vehicle
        self.type_parameters = dict()

        # contain the minGap attribute of each type of vehicle
        self.minGap = dict()

        # list of vehicle ids located in each edge in the network
        self._ids_by_edge = dict()

        # number of vehicles that entered the network for every time-step
        self._num_departed = []

        # number of vehicles to exit the network for every time-step
        self._num_arrived = []

        # simulation step size
        self.sim_step = 0

        # initial state of the vehicles class, used for serialization purposes
        self.initial = []

    def add(self,
            veh_id,
            acceleration_controller=(SumoCarFollowingController, {}),
            lane_change_controller=(SumoLaneChangeController, {}),
            routing_controller=None,
            num_vehicles=1,
            sumo_car_following_params=None,
            sumo_lc_params=None):
        """Add a sequence of vehicles to the list of vehicles in the network.

        Parameters
        ----------
        veh_id : str
            base vehicle ID for the vehicles (will be appended by a number)
        acceleration_controller : tup, optional
            1st element: flow-specified acceleration controller
            2nd element: controller parameters (may be set to None to maintain
            default parameters)
        lane_change_controller : tup, optional
            1st element: flow-specified lane-changer controller
            2nd element: controller parameters (may be set to None to maintain
            default parameters)
        routing_controller : tup, optional
            1st element: flow-specified routing controller
            2nd element: controller parameters (may be set to None to maintain
            default parameters)
<<<<<<< HEAD
        initial_speed : float, optional  # TODO: move to gen_start_pos
            initial speed of the vehicles being added (in m/s)
        num_vehicles : int, optional
            number of vehicles of this type to be added to the network
        speed_mode : str or int, optional  # TODO: move to sumo_cf_params
            may be one of the following:

             * "right_of_way" (default): respect safe speed, right of way and
               brake hard at red lights if needed. DOES NOT respect
               max accel and decel which enables emergency stopping.
               Necessary to prevent custom models from crashing
             * "no_collide": Human and RL cars are preventing from reaching
               speeds that may cause crashes (also serves as a failsafe).
             * "aggressive": Human and RL cars are not limited by sumo with
               regard to their accelerations, and can crash longitudinally
             * "all_checks": all sumo safety checks are activated
             * int values may be used to define custom speed mode for the given
               vehicles, specified at:
               http://sumo.dlr.de/wiki/TraCI/Change_Vehicle_State#speed_mode_.280xb3.29

        lane_change_mode : str or int, optional  # TODO: move to sumo_lc_params
            may be one of the following:

            * "no_lat_collide" (default): Human cars will not make lane
              changes, RL cars can lane change into any space, no matter how
              likely it is to crash
            * "strategic": Human cars make lane changes in accordance with SUMO
              to provide speed boosts
            * "aggressive": RL cars are not limited by sumo with regard to
              their lane-change actions, and can crash longitudinally
            * int values may be used to define custom lane change modes for the
              given vehicles, specified at:
              http://sumo.dlr.de/wiki/TraCI/Change_Vehicle_State#lane_change_mode_.280xb6.29

=======
        num_vehicles : int, optional
            number of vehicles of this type to be added to the network
>>>>>>> 96ae5d64
        sumo_car_following_params : flow.core.params.SumoCarFollowingParams
            Params object specifying attributes for Sumo car following model.
        sumo_lc_params : flow.core.params.SumoLaneChangeParams
            Params object specifying attributes for Sumo lane changing model.
        """
        if sumo_car_following_params is None:
            sumo_car_following_params = SumoCarFollowingParams()

        if sumo_lc_params is None:
            sumo_lc_params = SumoLaneChangeParams()

        type_params = {}
        type_params.update(sumo_car_following_params.controller_params)
        type_params.update(sumo_lc_params.controller_params)

        # If a vehicle is not sumo or RL, let the minGap be zero so that it
        # does not tamper with the dynamics of the controller
        if acceleration_controller[0] != SumoCarFollowingController \
                and acceleration_controller[0] != RLController:
            type_params["minGap"] = 0.0

        # this dict will be used when trying to introduce new vehicles into
        # the network via a flow
        self.type_parameters[veh_id] = \
            {"acceleration_controller": acceleration_controller,
             "lane_change_controller": lane_change_controller,
             "routing_controller": routing_controller,
             "sumo_car_following_params": sumo_car_following_params,
             "sumo_lc_params": sumo_lc_params}

        self.initial.append({
            "veh_id":
                veh_id,
            "acceleration_controller":
                acceleration_controller,
            "lane_change_controller":
                lane_change_controller,
            "routing_controller":
                routing_controller,
            "num_vehicles":
                num_vehicles,
            "sumo_car_following_params":
                sumo_car_following_params,
            "sumo_lc_params":
                sumo_lc_params
        })

        # this is used to return the actual headways from the vehicles class
        self.minGap[veh_id] = type_params["minGap"]

        for i in range(num_vehicles):
            v_id = veh_id + '_%d' % i

            # add the vehicle to the list of vehicle ids
            self.__ids.append(v_id)

            self.__vehicles[v_id] = dict()

            # specify the type
            self.__vehicles[v_id]["type"] = veh_id

            # specify the acceleration controller class
            self.__vehicles[v_id]["acc_controller"] = \
                acceleration_controller[0](
                    v_id,
                    sumo_cf_params=sumo_car_following_params,
                    **acceleration_controller[1])

            # specify the lane-changing controller class
            self.__vehicles[v_id]["lane_changer"] = \
                lane_change_controller[0](veh_id=v_id,
                                          **lane_change_controller[1])

            # specify the routing controller class
            if routing_controller is not None:
                self.__vehicles[v_id]["router"] = \
                    routing_controller[0](veh_id=v_id,
                                          router_params=routing_controller[1])
            else:
                self.__vehicles[v_id]["router"] = None

            # check if the vehicle is human-driven or autonomous
            if acceleration_controller[0] == RLController:
                self.__rl_ids.append(v_id)
            else:
                self.__human_ids.append(v_id)

                # check if the vehicle's lane-changing / acceleration actions
                # are controlled by sumo or not.
                if acceleration_controller[0] != SumoCarFollowingController:
                    self.__controlled_ids.append(v_id)
                if lane_change_controller[0] != SumoLaneChangeController:
                    self.__controlled_lc_ids.append(v_id)

        # update the variables for the number of vehicles in the network
        self.num_vehicles = len(self.__ids)
        self.num_rl_vehicles = len(self.__rl_ids)

        # increase the number of unique types of vehicles in the network, and
        # add the type to the list of types
        self.num_types += 1
<<<<<<< HEAD
        self.types.append({"veh_id": veh_id, "type_params": type_params})
=======
        self.types.append({"veh_id": veh_id, "type_params": type_params})

    def update(self, vehicle_obs, sim_obs, env):
        """Update the vehicle class with data from the current time step.

        The following actions are performed:

        * The state of all vehicles is modified to match their state at the
          current time step. This includes states specified by sumo, and states
          explicitly defined by flow, e.g. "absolute_position".
        * If vehicles exit the network, they are removed from the vehicles
          class, and newly departed vehicles are introduced to the class.

        Parameters
        ----------
        vehicle_obs : dict
            vehicle observations provided from sumo via subscriptions
        sim_obs : dict
            simulation observations provided from sumo via subscriptions
        env : Environment type
            state of the environment at the current time step
        """
        # remove exiting vehicles from the vehicles class
        for veh_id in sim_obs[tc.VAR_ARRIVED_VEHICLES_IDS]:
            if veh_id not in sim_obs[tc.VAR_TELEPORT_STARTING_VEHICLES_IDS]:
                self.remove(veh_id)
            else:
                # this is meant to resolve the KeyError bug when there are
                # collisions
                vehicle_obs[veh_id] = self.__sumo_obs[veh_id]

        # add entering vehicles into the vehicles class
        for veh_id in sim_obs[tc.VAR_DEPARTED_VEHICLES_IDS]:
            veh_type = env.traci_connection.vehicle.getTypeID(veh_id)
            if veh_id in self.get_ids():
                # this occurs when a vehicle is actively being removed and
                # placed again in the network to ensure a constant number of
                # total vehicles (e.g. GreenWaveEnv). In this case, the vehicle
                # is already in the class; its state data just needs to be
                # updated
                pass
            else:
                self._add_departed(veh_id, veh_type, env)

        if env.time_counter == 0:
            # reset all necessary values
            for veh_id in self.__rl_ids:
                self.set_state(veh_id, "last_lc", -float("inf"))
            self._num_departed.clear()
            self._num_arrived.clear()
            self.sim_step = env.sim_step
        else:
            # update the "last_lc" variable
            for veh_id in self.__rl_ids:
                prev_lane = self.get_lane(veh_id)
                if vehicle_obs[veh_id][tc.VAR_LANE_INDEX] != \
                        prev_lane and veh_id in self.__rl_ids:
                    self.set_state(veh_id, "last_lc", env.time_counter)

            # update the "absolute_position" variable
            for veh_id in self.__ids:
                prev_pos = env.get_x_by_id(veh_id)
                this_edge = vehicle_obs.get(veh_id, {}).get(tc.VAR_ROAD_ID, "")
                this_pos = vehicle_obs.get(veh_id, {}).get(
                    tc.VAR_LANEPOSITION, -1001)

                # in case the vehicle isn't in the network
                if this_edge == "":
                    self.set_absolute_position(veh_id, -1001)
                else:
                    change = env.scenario.get_x(this_edge, this_pos) - prev_pos
                    new_abs_pos = (self.get_absolute_position(veh_id) +
                                   change) % env.scenario.length
                    self.set_absolute_position(veh_id, new_abs_pos)

            # updated the list of departed and arrived vehicles
            self._num_departed.append(
                len(sim_obs[tc.VAR_DEPARTED_VEHICLES_IDS]))
            self._num_arrived.append(len(sim_obs[tc.VAR_ARRIVED_VEHICLES_IDS]))

        # update the "headway", "leader", and "follower" variables
        for veh_id in self.__ids:
            headway = vehicle_obs.get(veh_id, {}).get(tc.VAR_LEADER, None)
            # check for a collided vehicle or a vehicle with no leader
            if headway is None:
                self.__vehicles[veh_id]["leader"] = None
                self.__vehicles[veh_id]["follower"] = None
                self.__vehicles[veh_id]["headway"] = 1e+3
            else:
                vtype = self.get_state(veh_id, "type")
                min_gap = self.minGap[vtype]
                self.__vehicles[veh_id]["headway"] = headway[1] + min_gap
                self.__vehicles[veh_id]["leader"] = headway[0]
                try:
                    self.__vehicles[headway[0]]["follower"] = veh_id
                except KeyError:
                    pass

        # update the sumo observations variable
        self.__sumo_obs = vehicle_obs.copy()

        # update the lane leaders data for each vehicle
        self._multi_lane_headways(env)

        # make sure the rl vehicle list is still sorted
        self.__rl_ids.sort()

    def _add_departed(self, veh_id, veh_type, env):
        """Add a vehicle that entered the network from an inflow or reset.

        Parameters
        ----------
        veh_id: str
            name of the vehicle
        veh_type: str
            type of vehicle, as specified to sumo
        env: Env type
            state of the environment at the current time step
        """
        if veh_type not in self.type_parameters:
            raise KeyError("Entering vehicle is not a valid type.")

        self.num_vehicles += 1
        self.__ids.append(veh_id)
        self.__vehicles[veh_id] = dict()

        # specify the type
        self.__vehicles[veh_id]["type"] = veh_type

        sumo_cf_params = \
            self.type_parameters[veh_type]["sumo_car_following_params"]

        # specify the acceleration controller class
        accel_controller = \
            self.type_parameters[veh_type]["acceleration_controller"]
        self.__vehicles[veh_id]["acc_controller"] = \
            accel_controller[0](veh_id,
                                sumo_cf_params=sumo_cf_params,
                                **accel_controller[1])

        # specify the lane-changing controller class
        lc_controller = \
            self.type_parameters[veh_type]["lane_change_controller"]
        self.__vehicles[veh_id]["lane_changer"] = \
            lc_controller[0](veh_id=veh_id, **lc_controller[1])

        # specify the routing controller class
        rt_controller = self.type_parameters[veh_type]["routing_controller"]
        if rt_controller is not None:
            self.__vehicles[veh_id]["router"] = \
                rt_controller[0](veh_id=veh_id, router_params=rt_controller[1])
        else:
            self.__vehicles[veh_id]["router"] = None

        # add the vehicle's id to the list of vehicle ids
        if accel_controller[0] == RLController:
            self.__rl_ids.append(veh_id)
            self.num_rl_vehicles += 1
        else:
            self.__human_ids.append(veh_id)
            if accel_controller[0] != SumoCarFollowingController:
                self.__controlled_ids.append(veh_id)
            if lc_controller[0] != SumoLaneChangeController:
                self.__controlled_lc_ids.append(veh_id)

        # subscribe the new vehicle
        env.traci_connection.vehicle.subscribe(veh_id, [
            tc.VAR_LANE_INDEX, tc.VAR_LANEPOSITION, tc.VAR_ROAD_ID,
            tc.VAR_SPEED, tc.VAR_EDGES
        ])
        env.traci_connection.vehicle.subscribeLeader(veh_id, 2000)

        # some constant vehicle parameters to the vehicles class
        self.set_length(veh_id, env.traci_connection.vehicle.getLength(veh_id))

        # set the absolute position of the vehicle
        self.set_absolute_position(veh_id, 0)

        # set the "last_lc" parameter of the vehicle
        self.set_state(veh_id, "last_lc", env.time_counter)

        # set the speed mode for the vehicle
        speed_mode = self.type_parameters[veh_type][
            "sumo_car_following_params"].speed_mode
        env.traci_connection.vehicle.setSpeedMode(veh_id, speed_mode)

        # set the lane changing mode for the vehicle
        lc_mode = self.type_parameters[veh_type][
            "sumo_lc_params"].lane_change_mode
        env.traci_connection.vehicle.setLaneChangeMode(veh_id, lc_mode)

        # make sure that the order of rl_ids is kept sorted
        self.__rl_ids.sort()

    def remove(self, veh_id):
        """Remove a vehicle.

        Removes all traces of the vehicle from the vehicles class and all valid
        ID lists, and decrements the total number of vehicles in this class.

        Parameters
        ----------
        veh_id: str
            unique identifier of th vehicle to be removed
        """
        del self.__vehicles[veh_id]
        self.__ids.remove(veh_id)
        self.num_vehicles -= 1

        # remove it from all other ids (if it is there)
        if veh_id in self.__human_ids:
            self.__human_ids.remove(veh_id)
            if veh_id in self.__controlled_ids:
                self.__controlled_ids.remove(veh_id)
            if veh_id in self.__controlled_lc_ids:
                self.__controlled_lc_ids.remove(veh_id)
        else:
            self.__rl_ids.remove(veh_id)
            self.num_rl_vehicles -= 1

        # make sure that the rl ids remain sorted
        self.__rl_ids.sort()

    def test_set_speed(self, veh_id, speed):
        """Set the speed of the specified vehicle."""
        self.__sumo_obs[veh_id][tc.VAR_SPEED] = speed

    def set_absolute_position(self, veh_id, absolute_position):
        """Set the absolute position of the specified vehicle."""
        self.__vehicles[veh_id]["absolute_position"] = absolute_position

    def test_set_position(self, veh_id, position):
        """Set the relative position of the specified vehicle."""
        self.__sumo_obs[veh_id][tc.VAR_LANEPOSITION] = position

    def test_set_edge(self, veh_id, edge):
        """Set the edge of the specified vehicle."""
        self.__sumo_obs[veh_id][tc.VAR_ROAD_ID] = edge

    def test_set_lane(self, veh_id, lane):
        """Set the lane index of the specified vehicle."""
        self.__sumo_obs[veh_id][tc.VAR_LANE_INDEX] = lane

    def set_leader(self, veh_id, leader):
        """Set the leader of the specified vehicle."""
        self.__vehicles[veh_id]["leader"] = leader

    def set_follower(self, veh_id, follower):
        """Set the follower of the specified vehicle."""
        self.__vehicles[veh_id]["follower"] = follower

    def set_headway(self, veh_id, headway):
        """Set the headway of the specified vehicle."""
        self.__vehicles[veh_id]["headway"] = headway

    def get_ids(self):
        """Return the names of all vehicles currently in the network."""
        return self.__ids

    def get_human_ids(self):
        """Return the names of all non-rl vehicles currently in the network."""
        return self.__human_ids

    def get_controlled_ids(self):
        """Return the names of all flow acceleration-controlled vehicles.

        This only include vehicles that are currently in the network.
        """
        return self.__controlled_ids

    def get_controlled_lc_ids(self):
        """Return the names of all flow lane change-controlled vehicles.

        This only include vehicles that are currently in the network.
        """
        return self.__controlled_lc_ids

    def get_rl_ids(self):
        """Return the names of all rl-controlled vehicles in the network."""
        return self.__rl_ids

    def set_observed(self, veh_id):
        """Add a vehicle to the list of observed vehicles."""
        if veh_id not in self.__observed_ids:
            self.__observed_ids.append(veh_id)

    def remove_observed(self, veh_id):
        """Remove a vehicle from the list of observed vehicles."""
        if veh_id in self.__observed_ids:
            self.__observed_ids.remove(veh_id)

    def get_observed_ids(self):
        """Return the list of observed vehicles."""
        return self.__observed_ids

    def get_ids_by_edge(self, edges):
        """Return the names of all vehicles in the specified edge.

        If no vehicles are currently in the edge, then returns an empty list.
        """
        if isinstance(edges, (list, np.ndarray)):
            return sum([self.get_ids_by_edge(edge) for edge in edges], [])
        return self._ids_by_edge.get(edges, []) or []

    def get_inflow_rate(self, time_span):
        """Return the inflow rate (in veh/hr) of vehicles from the network.

        This value is computed over the specified **time_span** seconds.
        """
        if len(self._num_departed) == 0:
            return 0
        num_inflow = self._num_departed[-int(time_span / self.sim_step):]
        return 3600 * sum(num_inflow) / (len(num_inflow) * self.sim_step)

    def get_outflow_rate(self, time_span):
        """Return the outflow rate (in veh/hr) of vehicles from the network.

        This value is computed over the specified **time_span** seconds.
        """
        if len(self._num_arrived) == 0:
            return 0
        num_outflow = self._num_arrived[-int(time_span / self.sim_step):]
        return 3600 * sum(num_outflow) / (len(num_outflow) * self.sim_step)

    def get_num_arrived(self):
        """Return the number of vehicles that arrived in the last time step."""
        if len(self._num_arrived) > 0:
            return self._num_arrived[-1]
        else:
            return 0

    def get_speed(self, veh_id, error=-1001):
        """Return the speed of the specified vehicle.

        Parameters
        ----------
        veh_id : str or list<str>
            vehicle id, or list of vehicle ids
        error : any, optional
            value that is returned if the vehicle is not found

        Returns
        -------
        float

        """
        if isinstance(veh_id, (list, np.ndarray)):
            return [self.get_speed(vehID, error) for vehID in veh_id]
        return self.__sumo_obs.get(veh_id, {}).get(tc.VAR_SPEED, error)

    def get_absolute_position(self, veh_id, error=-1001):
        """Return the absolute position of the specified vehicle.

        Parameters
        ----------
        veh_id : str or list<str>
            vehicle id, or list of vehicle ids
        error : any, optional
            value that is returned if the vehicle is not found

        Returns
        -------
        float

        """
        if isinstance(veh_id, (list, np.ndarray)):
            return [
                self.get_absolute_position(vehID, error) for vehID in veh_id
            ]
        return self.__vehicles.get(veh_id, {}).get("absolute_position", error)

    def get_position(self, veh_id, error=-1001):
        """Return the position of the vehicle relative to its current edge.

        Parameters
        ----------
        veh_id : str or list<str>
            vehicle id, or list of vehicle ids
        error : any, optional
            value that is returned if the vehicle is not found

        Returns
        -------
        float

        """
        if isinstance(veh_id, (list, np.ndarray)):
            return [self.get_position(vehID, error) for vehID in veh_id]
        return self.__sumo_obs.get(veh_id, {}).get(tc.VAR_LANEPOSITION, error)

    def get_edge(self, veh_id, error=""):
        """Return the edge the specified vehicle is currently on.

        Parameters
        ----------
        veh_id : str or list<str>
            vehicle id, or list of vehicle ids
        error : any, optional
            value that is returned if the vehicle is not found

        Returns
        -------
        str

        """
        if isinstance(veh_id, (list, np.ndarray)):
            return [self.get_edge(vehID, error) for vehID in veh_id]
        return self.__sumo_obs.get(veh_id, {}).get(tc.VAR_ROAD_ID, error)

    def get_lane(self, veh_id, error=-1001):
        """Return the lane index of the specified vehicle.

        Parameters
        ----------
        veh_id : str or list<str>
            vehicle id, or list of vehicle ids
        error : any, optional
            value that is returned if the vehicle is not found

        Returns
        -------
        int

        """
        if isinstance(veh_id, (list, np.ndarray)):
            return [self.get_lane(vehID, error) for vehID in veh_id]
        return self.__sumo_obs.get(veh_id, {}).get(tc.VAR_LANE_INDEX, error)

    def set_length(self, veh_id, length):
        """Set the length of the specified vehicle."""
        self.__vehicles[veh_id]["length"] = length

    def get_length(self, veh_id, error=-1001):
        """Return the length of the specified vehicle.

        Parameters
        ----------
        veh_id : str or list<str>
            vehicle id, or list of vehicle ids
        error : any, optional
            value that is returned if the vehicle is not found

        Returns
        -------
        float

        """
        if isinstance(veh_id, (list, np.ndarray)):
            return [self.get_length(vehID, error) for vehID in veh_id]
        return self.__vehicles.get(veh_id, {}).get("length", error)

    def get_acc_controller(self, veh_id, error=None):
        """Return the acceleration controller of the specified vehicle.

        Parameters
        ----------
        veh_id : str or list<str>
            vehicle id, or list of vehicle ids
        error : any, optional
            value that is returned if the vehicle is not found

        Returns
        -------
        object

        """
        if isinstance(veh_id, (list, np.ndarray)):
            return [self.get_acc_controller(vehID, error) for vehID in veh_id]
        return self.__vehicles.get(veh_id, {}).get("acc_controller", error)

    def get_lane_changing_controller(self, veh_id, error=None):
        """Return the lane changing controller of the specified vehicle.

        Parameters
        ----------
        veh_id : str or list<str>
            vehicle id, or list of vehicle ids
        error : any, optional
            value that is returned if the vehicle is not found

        Returns
        -------
        object

        """
        if isinstance(veh_id, (list, np.ndarray)):
            return [
                self.get_lane_changing_controller(vehID, error)
                for vehID in veh_id
            ]
        return self.__vehicles.get(veh_id, {}).get("lane_changer", error)

    def get_routing_controller(self, veh_id, error=None):
        """Return the routing controller of the specified vehicle.

        Parameters
        ----------
        veh_id : str or list<str>
            vehicle id, or list of vehicle ids
        error : any, optional
            value that is returned if the vehicle is not found

        Returns
        -------
        object

        """
        if isinstance(veh_id, (list, np.ndarray)):
            return [
                self.get_routing_controller(vehID, error) for vehID in veh_id
            ]
        return self.__vehicles.get(veh_id, {}).get("router", error)

    def get_route(self, veh_id, error=list()):
        """Return the route of the specified vehicle.

        Parameters
        ----------
        veh_id : str or list<str>
            vehicle id, or list of vehicle ids
        error : any, optional
            value that is returned if the vehicle is not found

        Returns
        -------
        list<str>

        """
        if isinstance(veh_id, (list, np.ndarray)):
            return [self.get_route(vehID, error) for vehID in veh_id]
        return self.__sumo_obs.get(veh_id, {}).get(tc.VAR_EDGES, error)

    def get_leader(self, veh_id, error=""):
        """Return the leader of the specified vehicle.

        Parameters
        ----------
        veh_id : str or list<str>
            vehicle id, or list of vehicle ids
        error : any, optional
            value that is returned if the vehicle is not found

        Returns
        -------
        str

        """
        if isinstance(veh_id, (list, np.ndarray)):
            return [self.get_leader(vehID, error) for vehID in veh_id]
        return self.__vehicles.get(veh_id, {}).get("leader", error)

    def get_follower(self, veh_id, error=""):
        """Return the follower of the specified vehicle.

        Parameters
        ----------
        veh_id : str or list<str>
            vehicle id, or list of vehicle ids
        error : any, optional
            value that is returned if the vehicle is not found

        Returns
        -------
        str

        """
        if isinstance(veh_id, (list, np.ndarray)):
            return [self.get_follower(vehID, error) for vehID in veh_id]
        return self.__vehicles.get(veh_id, {}).get("follower", error)

    def get_headway(self, veh_id, error=-1001):
        """Return the headway of the specified vehicle(s).

        Parameters
        ----------
        veh_id : str or list<str>
            vehicle id, or list of vehicle ids
        error : any, optional
            value that is returned if the vehicle is not found

        Returns
        -------
        float

        """
        if isinstance(veh_id, (list, np.ndarray)):
            return [self.get_headway(vehID, error) for vehID in veh_id]
        return self.__vehicles.get(veh_id, {}).get("headway", error)

    def set_lane_headways(self, veh_id, lane_headways):
        """Set the lane headways of the specified vehicle."""
        self.__vehicles[veh_id]["lane_headways"] = lane_headways

    def get_lane_headways(self, veh_id, error=list()):
        """Return the lane headways of the specified vehicles.

        This includes the headways between the specified vehicle and the
        vehicle immediately ahead of it in all lanes.

        Parameters
        ----------
        veh_id : str or list<str>
            vehicle id, or list of vehicle ids
        error : any, optional
            value that is returned if the vehicle is not found

        Returns
        -------
        list<float>

        """
        if isinstance(veh_id, (list, np.ndarray)):
            return [self.get_lane_headways(vehID, error) for vehID in veh_id]
        return self.__vehicles.get(veh_id, {}).get("lane_headways", error)

    def set_lane_leaders(self, veh_id, lane_leaders):
        """Set the lane leaders of the specified vehicle."""
        self.__vehicles[veh_id]["lane_leaders"] = lane_leaders

    def get_lane_leaders(self, veh_id, error=list()):
        """Return the leaders for the specified vehicle in all lanes.

        Parameters
        ----------
        veh_id : str or list<str>
            vehicle id, or list of vehicle ids
        error : any, optional
            value that is returned if the vehicle is not found

        Returns
        -------
        list<float>

        """
        if isinstance(veh_id, (list, np.ndarray)):
            return [self.get_lane_leaders(vehID, error) for vehID in veh_id]
        return self.__vehicles.get(veh_id, {}).get("lane_leaders", error)

    def set_lane_tailways(self, veh_id, lane_tailways):
        """Set the lane tailways of the specified vehicle."""
        self.__vehicles[veh_id]["lane_tailways"] = lane_tailways

    def get_lane_tailways(self, veh_id, error=list()):
        """Return the lane tailways of the specified vehicle.

        This includes the headways between the specified vehicle and the
        vehicle immediately behind it in all lanes.

        Parameters
        ----------
        veh_id : str or list<str>
            vehicle id, or list of vehicle ids
        error : any, optional
            value that is returned if the vehicle is not found

        Returns
        -------
        list<float>

        """
        if isinstance(veh_id, (list, np.ndarray)):
            return [self.get_lane_tailways(vehID, error) for vehID in veh_id]
        return self.__vehicles.get(veh_id, {}).get("lane_tailways", error)

    def set_lane_followers(self, veh_id, lane_followers):
        """Set the lane followers of the specified vehicle."""
        self.__vehicles[veh_id]["lane_followers"] = lane_followers

    def get_lane_followers(self, veh_id, error=list()):
        """Return the followers for the specified vehicle in all lanes.

        Parameters
        ----------
        veh_id : str or list<str>
            vehicle id, or list of vehicle ids
        error : list, optional
            value that is returned if the vehicle is not found

        Returns
        -------
        list<str>

        """
        if isinstance(veh_id, (list, np.ndarray)):
            return [self.get_lane_followers(vehID, error) for vehID in veh_id]
        return self.__vehicles.get(veh_id, {}).get("lane_followers", error)

    # TODO(ak): setting sumo observations?
    def set_state(self, veh_id, state_name, state):
        """Set generic state for the specified vehicle.

        Updates the state *state_name* of the vehicle with id *veh_id* with the
        value *state*.
        """
        self.__vehicles[veh_id][state_name] = state

    # TODO(ak): getting sumo observations?
    def get_state(self, veh_id, state_name, error=None):
        """Get generic state for the specified vehicle.

        Returns the value of *state_name* of the specified vehicles at the
        current time step.
        """
        if isinstance(veh_id, list):
            return [
                self.get_state(vehID, state_name, error) for vehID in veh_id
            ]
        return self.__vehicles.get(veh_id, {}).get(state_name, error)

    def _multi_lane_headways(self, env):
        """Compute multi-lane data for all vehicles.

        This includes the lane leaders/followers/headways/tailways for all
        vehicles in the network.
        """
        edge_list = env.scenario.get_edge_list()
        junction_list = env.scenario.get_junction_list()
        tot_list = edge_list + junction_list
        num_edges = (len(env.scenario.get_edge_list()) + len(
            env.scenario.get_junction_list()))

        # maximum number of lanes in the network
        max_lanes = max(
            [env.scenario.num_lanes(edge_id) for edge_id in tot_list])

        # Key = edge id
        # Element = list, with the ith element containing tuples with the name
        #           and position of all vehicles in lane i
        edge_dict = dict.fromkeys(tot_list)

        # add the vehicles to the edge_dict element
        for veh_id in self.get_ids():
            edge = self.get_edge(veh_id)
            lane = self.get_lane(veh_id)
            pos = self.get_position(veh_id)
            if edge:
                if edge_dict[edge] is None:
                    edge_dict[edge] = [[] for _ in range(max_lanes)]
                edge_dict[edge][lane].append((veh_id, pos))

        # sort all lanes in each edge by position
        for edge in tot_list:
            if edge_dict[edge] is None:
                del edge_dict[edge]
            else:
                for lane in range(max_lanes):
                    edge_dict[edge][lane].sort(key=lambda x: x[1])

        for veh_id in self.get_rl_ids():
            # collect the lane leaders, followers, headways, and tailways for
            # each vehicle
            edge = self.get_edge(veh_id)
            if edge:
                headways, tailways, leaders, followers = \
                    self._multi_lane_headways_util(veh_id, edge_dict,
                                                   num_edges, env)

                # add the above values to the vehicles class
                self.set_lane_headways(veh_id, headways)
                self.set_lane_tailways(veh_id, tailways)
                self.set_lane_leaders(veh_id, leaders)
                self.set_lane_followers(veh_id, followers)

        self._ids_by_edge = dict().fromkeys(edge_list)

        for edge_id in edge_dict:
            edges = list(itertools.chain.from_iterable(edge_dict[edge_id]))
            # check for edges with no vehicles
            if len(edges) > 0:
                edges, _ = zip(*edges)
                self._ids_by_edge[edge_id] = list(edges)
            else:
                self._ids_by_edge[edge_id] = []

    def _multi_lane_headways_util(self, veh_id, edge_dict, num_edges, env):
        """Compute multi-lane data for the specified vehicle.

        Parameters
        ----------
        veh_id : str
            name of the vehicle
        edge_dict : dict < list<tuple> >
            Key = Edge name
                Index = lane index
                Element = list sorted by position of (vehicle id, position)

        Returns
        -------
        headway : list<float>
            Index = lane index
            Element = headway at this lane
        tailway : list<float>
            Index = lane index
            Element = tailway at this lane
        leader : list<str>
            Index = lane index
            Element = leader at this lane
        follower : list<str>
            Index = lane index
            Element = follower at this lane
        """
        this_pos = self.get_position(veh_id)
        this_edge = self.get_edge(veh_id)
        this_lane = self.get_lane(veh_id)
        num_lanes = env.scenario.num_lanes(this_edge)

        # set default values for all output values
        headway = [1000] * num_lanes
        tailway = [1000] * num_lanes
        leader = [""] * num_lanes
        follower = [""] * num_lanes

        for lane in range(num_lanes):
            # check the vehicle's current  edge for lane leaders and followers
            if len(edge_dict[this_edge][lane]) > 0:
                ids, positions = zip(*edge_dict[this_edge][lane])
                ids = list(ids)
                positions = list(positions)
                index = bisect_left(positions, this_pos)

                # if you are at the end or the front of the edge, the lane
                # leader is in the edges in front of you
                if (lane == this_lane and index < len(positions) - 1) \
                        or (lane != this_lane and index < len(positions)):
                    # check if the index does not correspond to the current
                    # vehicle
                    if ids[index] == veh_id:
                        leader[lane] = ids[index + 1]
                        headway[lane] = (positions[index + 1] - this_pos -
                                         self.get_length(leader[lane]))
                    else:
                        leader[lane] = ids[index]
                        headway[lane] = (positions[index] - this_pos
                                         - self.get_length(leader[lane]))

                # you are in the back of the queue, the lane follower is in the
                # edges behind you
                if index > 0:
                    follower[lane] = ids[index - 1]
                    tailway[lane] = (this_pos - positions[index - 1]
                                     - self.get_length(veh_id))

            # if lane leader not found, check next edges
            if leader[lane] == "":
                headway[lane], leader[lane] = self._next_edge_leaders(
                    veh_id, edge_dict, lane, num_edges, env)

            # if lane follower not found, check previous edges
            if follower[lane] == "":
                tailway[lane], follower[lane] = self._prev_edge_followers(
                    veh_id, edge_dict, lane, num_edges, env)

        return headway, tailway, leader, follower

    def _next_edge_leaders(self, veh_id, edge_dict, lane, num_edges, env):
        """Search for leaders in the next edge.

        Looks to the edges/junctions in front of the vehicle's current edge
        for potential leaders. This is currently done by only looking one
        edge/junction forwards.

        Returns
        -------
        headway : float
            lane headway for the specified lane
        leader : str
            lane leader for the specified lane
        """
        pos = self.get_position(veh_id)
        edge = self.get_edge(veh_id)

        headway = 1000  # env.scenario.length
        leader = ""
        add_length = 0  # length increment in headway

        for _ in range(num_edges):
            # break if there are no edge/lane pairs behind the current one
            if len(env.scenario.next_edge(edge, lane)) == 0:
                break

            add_length += env.scenario.edge_length(edge)
            edge, lane = env.scenario.next_edge(edge, lane)[0]

            try:
                if len(edge_dict[edge][lane]) > 0:
                    leader = edge_dict[edge][lane][0][0]
                    headway = edge_dict[edge][lane][0][1] - pos + add_length \
                        - self.get_length(leader)
            except KeyError:
                # current edge has no vehicles, so move on
                continue

            # stop if a lane follower is found
            if leader != "":
                break

        return headway, leader

    def _prev_edge_followers(self, veh_id, edge_dict, lane, num_edges, env):
        """Search for followers in the previous edge.

        Looks to the edges/junctions behind the vehicle's current edge for
        potential followers. This is currently done by only looking one
        edge/junction backwards.

        Returns
        -------
        tailway : float
            lane tailway for the specified lane
        follower : str
            lane follower for the specified lane
        """
        pos = self.get_position(veh_id)
        edge = self.get_edge(veh_id)

        tailway = 1000  # env.scenario.length
        follower = ""
        add_length = 0  # length increment in headway

        for _ in range(num_edges):
            # break if there are no edge/lane pairs behind the current one
            if len(env.scenario.prev_edge(edge, lane)) == 0:
                break

            edge, lane = env.scenario.prev_edge(edge, lane)[0]
            add_length += env.scenario.edge_length(edge)

            try:
                if len(edge_dict[edge][lane]) > 0:
                    tailway = pos - edge_dict[edge][lane][-1][1] + add_length \
                              - self.get_length(veh_id)
                    follower = edge_dict[edge][lane][-1][0]
            except KeyError:
                # current edge has no vehicles, so move on
                continue

            # stop if a lane follower is found
            if follower != "":
                break

        return tailway, follower
>>>>>>> 96ae5d64
<|MERGE_RESOLUTION|>--- conflicted
+++ resolved
@@ -3,18 +3,8 @@
 from flow.controllers.car_following_models import SumoCarFollowingController
 from flow.controllers.rlcontroller import RLController
 from flow.controllers.lane_change_controllers import SumoLaneChangeController
+from flow.core.params import SumoCarFollowingParams, SumoLaneChangeParams
 import collections
-<<<<<<< HEAD
-import logging
-=======
-from bisect import bisect_left
-import itertools
-import numpy as np
-
-import traci.constants as tc
->>>>>>> 96ae5d64
-
-from flow.core.params import SumoCarFollowingParams, SumoLaneChangeParams
 
 
 class Vehicles:
@@ -94,45 +84,8 @@
             1st element: flow-specified routing controller
             2nd element: controller parameters (may be set to None to maintain
             default parameters)
-<<<<<<< HEAD
-        initial_speed : float, optional  # TODO: move to gen_start_pos
-            initial speed of the vehicles being added (in m/s)
         num_vehicles : int, optional
             number of vehicles of this type to be added to the network
-        speed_mode : str or int, optional  # TODO: move to sumo_cf_params
-            may be one of the following:
-
-             * "right_of_way" (default): respect safe speed, right of way and
-               brake hard at red lights if needed. DOES NOT respect
-               max accel and decel which enables emergency stopping.
-               Necessary to prevent custom models from crashing
-             * "no_collide": Human and RL cars are preventing from reaching
-               speeds that may cause crashes (also serves as a failsafe).
-             * "aggressive": Human and RL cars are not limited by sumo with
-               regard to their accelerations, and can crash longitudinally
-             * "all_checks": all sumo safety checks are activated
-             * int values may be used to define custom speed mode for the given
-               vehicles, specified at:
-               http://sumo.dlr.de/wiki/TraCI/Change_Vehicle_State#speed_mode_.280xb3.29
-
-        lane_change_mode : str or int, optional  # TODO: move to sumo_lc_params
-            may be one of the following:
-
-            * "no_lat_collide" (default): Human cars will not make lane
-              changes, RL cars can lane change into any space, no matter how
-              likely it is to crash
-            * "strategic": Human cars make lane changes in accordance with SUMO
-              to provide speed boosts
-            * "aggressive": RL cars are not limited by sumo with regard to
-              their lane-change actions, and can crash longitudinally
-            * int values may be used to define custom lane change modes for the
-              given vehicles, specified at:
-              http://sumo.dlr.de/wiki/TraCI/Change_Vehicle_State#lane_change_mode_.280xb6.29
-
-=======
-        num_vehicles : int, optional
-            number of vehicles of this type to be added to the network
->>>>>>> 96ae5d64
         sumo_car_following_params : flow.core.params.SumoCarFollowingParams
             Params object specifying attributes for Sumo car following model.
         sumo_lc_params : flow.core.params.SumoLaneChangeParams
@@ -234,948 +187,4 @@
         # increase the number of unique types of vehicles in the network, and
         # add the type to the list of types
         self.num_types += 1
-<<<<<<< HEAD
-        self.types.append({"veh_id": veh_id, "type_params": type_params})
-=======
-        self.types.append({"veh_id": veh_id, "type_params": type_params})
-
-    def update(self, vehicle_obs, sim_obs, env):
-        """Update the vehicle class with data from the current time step.
-
-        The following actions are performed:
-
-        * The state of all vehicles is modified to match their state at the
-          current time step. This includes states specified by sumo, and states
-          explicitly defined by flow, e.g. "absolute_position".
-        * If vehicles exit the network, they are removed from the vehicles
-          class, and newly departed vehicles are introduced to the class.
-
-        Parameters
-        ----------
-        vehicle_obs : dict
-            vehicle observations provided from sumo via subscriptions
-        sim_obs : dict
-            simulation observations provided from sumo via subscriptions
-        env : Environment type
-            state of the environment at the current time step
-        """
-        # remove exiting vehicles from the vehicles class
-        for veh_id in sim_obs[tc.VAR_ARRIVED_VEHICLES_IDS]:
-            if veh_id not in sim_obs[tc.VAR_TELEPORT_STARTING_VEHICLES_IDS]:
-                self.remove(veh_id)
-            else:
-                # this is meant to resolve the KeyError bug when there are
-                # collisions
-                vehicle_obs[veh_id] = self.__sumo_obs[veh_id]
-
-        # add entering vehicles into the vehicles class
-        for veh_id in sim_obs[tc.VAR_DEPARTED_VEHICLES_IDS]:
-            veh_type = env.traci_connection.vehicle.getTypeID(veh_id)
-            if veh_id in self.get_ids():
-                # this occurs when a vehicle is actively being removed and
-                # placed again in the network to ensure a constant number of
-                # total vehicles (e.g. GreenWaveEnv). In this case, the vehicle
-                # is already in the class; its state data just needs to be
-                # updated
-                pass
-            else:
-                self._add_departed(veh_id, veh_type, env)
-
-        if env.time_counter == 0:
-            # reset all necessary values
-            for veh_id in self.__rl_ids:
-                self.set_state(veh_id, "last_lc", -float("inf"))
-            self._num_departed.clear()
-            self._num_arrived.clear()
-            self.sim_step = env.sim_step
-        else:
-            # update the "last_lc" variable
-            for veh_id in self.__rl_ids:
-                prev_lane = self.get_lane(veh_id)
-                if vehicle_obs[veh_id][tc.VAR_LANE_INDEX] != \
-                        prev_lane and veh_id in self.__rl_ids:
-                    self.set_state(veh_id, "last_lc", env.time_counter)
-
-            # update the "absolute_position" variable
-            for veh_id in self.__ids:
-                prev_pos = env.get_x_by_id(veh_id)
-                this_edge = vehicle_obs.get(veh_id, {}).get(tc.VAR_ROAD_ID, "")
-                this_pos = vehicle_obs.get(veh_id, {}).get(
-                    tc.VAR_LANEPOSITION, -1001)
-
-                # in case the vehicle isn't in the network
-                if this_edge == "":
-                    self.set_absolute_position(veh_id, -1001)
-                else:
-                    change = env.scenario.get_x(this_edge, this_pos) - prev_pos
-                    new_abs_pos = (self.get_absolute_position(veh_id) +
-                                   change) % env.scenario.length
-                    self.set_absolute_position(veh_id, new_abs_pos)
-
-            # updated the list of departed and arrived vehicles
-            self._num_departed.append(
-                len(sim_obs[tc.VAR_DEPARTED_VEHICLES_IDS]))
-            self._num_arrived.append(len(sim_obs[tc.VAR_ARRIVED_VEHICLES_IDS]))
-
-        # update the "headway", "leader", and "follower" variables
-        for veh_id in self.__ids:
-            headway = vehicle_obs.get(veh_id, {}).get(tc.VAR_LEADER, None)
-            # check for a collided vehicle or a vehicle with no leader
-            if headway is None:
-                self.__vehicles[veh_id]["leader"] = None
-                self.__vehicles[veh_id]["follower"] = None
-                self.__vehicles[veh_id]["headway"] = 1e+3
-            else:
-                vtype = self.get_state(veh_id, "type")
-                min_gap = self.minGap[vtype]
-                self.__vehicles[veh_id]["headway"] = headway[1] + min_gap
-                self.__vehicles[veh_id]["leader"] = headway[0]
-                try:
-                    self.__vehicles[headway[0]]["follower"] = veh_id
-                except KeyError:
-                    pass
-
-        # update the sumo observations variable
-        self.__sumo_obs = vehicle_obs.copy()
-
-        # update the lane leaders data for each vehicle
-        self._multi_lane_headways(env)
-
-        # make sure the rl vehicle list is still sorted
-        self.__rl_ids.sort()
-
-    def _add_departed(self, veh_id, veh_type, env):
-        """Add a vehicle that entered the network from an inflow or reset.
-
-        Parameters
-        ----------
-        veh_id: str
-            name of the vehicle
-        veh_type: str
-            type of vehicle, as specified to sumo
-        env: Env type
-            state of the environment at the current time step
-        """
-        if veh_type not in self.type_parameters:
-            raise KeyError("Entering vehicle is not a valid type.")
-
-        self.num_vehicles += 1
-        self.__ids.append(veh_id)
-        self.__vehicles[veh_id] = dict()
-
-        # specify the type
-        self.__vehicles[veh_id]["type"] = veh_type
-
-        sumo_cf_params = \
-            self.type_parameters[veh_type]["sumo_car_following_params"]
-
-        # specify the acceleration controller class
-        accel_controller = \
-            self.type_parameters[veh_type]["acceleration_controller"]
-        self.__vehicles[veh_id]["acc_controller"] = \
-            accel_controller[0](veh_id,
-                                sumo_cf_params=sumo_cf_params,
-                                **accel_controller[1])
-
-        # specify the lane-changing controller class
-        lc_controller = \
-            self.type_parameters[veh_type]["lane_change_controller"]
-        self.__vehicles[veh_id]["lane_changer"] = \
-            lc_controller[0](veh_id=veh_id, **lc_controller[1])
-
-        # specify the routing controller class
-        rt_controller = self.type_parameters[veh_type]["routing_controller"]
-        if rt_controller is not None:
-            self.__vehicles[veh_id]["router"] = \
-                rt_controller[0](veh_id=veh_id, router_params=rt_controller[1])
-        else:
-            self.__vehicles[veh_id]["router"] = None
-
-        # add the vehicle's id to the list of vehicle ids
-        if accel_controller[0] == RLController:
-            self.__rl_ids.append(veh_id)
-            self.num_rl_vehicles += 1
-        else:
-            self.__human_ids.append(veh_id)
-            if accel_controller[0] != SumoCarFollowingController:
-                self.__controlled_ids.append(veh_id)
-            if lc_controller[0] != SumoLaneChangeController:
-                self.__controlled_lc_ids.append(veh_id)
-
-        # subscribe the new vehicle
-        env.traci_connection.vehicle.subscribe(veh_id, [
-            tc.VAR_LANE_INDEX, tc.VAR_LANEPOSITION, tc.VAR_ROAD_ID,
-            tc.VAR_SPEED, tc.VAR_EDGES
-        ])
-        env.traci_connection.vehicle.subscribeLeader(veh_id, 2000)
-
-        # some constant vehicle parameters to the vehicles class
-        self.set_length(veh_id, env.traci_connection.vehicle.getLength(veh_id))
-
-        # set the absolute position of the vehicle
-        self.set_absolute_position(veh_id, 0)
-
-        # set the "last_lc" parameter of the vehicle
-        self.set_state(veh_id, "last_lc", env.time_counter)
-
-        # set the speed mode for the vehicle
-        speed_mode = self.type_parameters[veh_type][
-            "sumo_car_following_params"].speed_mode
-        env.traci_connection.vehicle.setSpeedMode(veh_id, speed_mode)
-
-        # set the lane changing mode for the vehicle
-        lc_mode = self.type_parameters[veh_type][
-            "sumo_lc_params"].lane_change_mode
-        env.traci_connection.vehicle.setLaneChangeMode(veh_id, lc_mode)
-
-        # make sure that the order of rl_ids is kept sorted
-        self.__rl_ids.sort()
-
-    def remove(self, veh_id):
-        """Remove a vehicle.
-
-        Removes all traces of the vehicle from the vehicles class and all valid
-        ID lists, and decrements the total number of vehicles in this class.
-
-        Parameters
-        ----------
-        veh_id: str
-            unique identifier of th vehicle to be removed
-        """
-        del self.__vehicles[veh_id]
-        self.__ids.remove(veh_id)
-        self.num_vehicles -= 1
-
-        # remove it from all other ids (if it is there)
-        if veh_id in self.__human_ids:
-            self.__human_ids.remove(veh_id)
-            if veh_id in self.__controlled_ids:
-                self.__controlled_ids.remove(veh_id)
-            if veh_id in self.__controlled_lc_ids:
-                self.__controlled_lc_ids.remove(veh_id)
-        else:
-            self.__rl_ids.remove(veh_id)
-            self.num_rl_vehicles -= 1
-
-        # make sure that the rl ids remain sorted
-        self.__rl_ids.sort()
-
-    def test_set_speed(self, veh_id, speed):
-        """Set the speed of the specified vehicle."""
-        self.__sumo_obs[veh_id][tc.VAR_SPEED] = speed
-
-    def set_absolute_position(self, veh_id, absolute_position):
-        """Set the absolute position of the specified vehicle."""
-        self.__vehicles[veh_id]["absolute_position"] = absolute_position
-
-    def test_set_position(self, veh_id, position):
-        """Set the relative position of the specified vehicle."""
-        self.__sumo_obs[veh_id][tc.VAR_LANEPOSITION] = position
-
-    def test_set_edge(self, veh_id, edge):
-        """Set the edge of the specified vehicle."""
-        self.__sumo_obs[veh_id][tc.VAR_ROAD_ID] = edge
-
-    def test_set_lane(self, veh_id, lane):
-        """Set the lane index of the specified vehicle."""
-        self.__sumo_obs[veh_id][tc.VAR_LANE_INDEX] = lane
-
-    def set_leader(self, veh_id, leader):
-        """Set the leader of the specified vehicle."""
-        self.__vehicles[veh_id]["leader"] = leader
-
-    def set_follower(self, veh_id, follower):
-        """Set the follower of the specified vehicle."""
-        self.__vehicles[veh_id]["follower"] = follower
-
-    def set_headway(self, veh_id, headway):
-        """Set the headway of the specified vehicle."""
-        self.__vehicles[veh_id]["headway"] = headway
-
-    def get_ids(self):
-        """Return the names of all vehicles currently in the network."""
-        return self.__ids
-
-    def get_human_ids(self):
-        """Return the names of all non-rl vehicles currently in the network."""
-        return self.__human_ids
-
-    def get_controlled_ids(self):
-        """Return the names of all flow acceleration-controlled vehicles.
-
-        This only include vehicles that are currently in the network.
-        """
-        return self.__controlled_ids
-
-    def get_controlled_lc_ids(self):
-        """Return the names of all flow lane change-controlled vehicles.
-
-        This only include vehicles that are currently in the network.
-        """
-        return self.__controlled_lc_ids
-
-    def get_rl_ids(self):
-        """Return the names of all rl-controlled vehicles in the network."""
-        return self.__rl_ids
-
-    def set_observed(self, veh_id):
-        """Add a vehicle to the list of observed vehicles."""
-        if veh_id not in self.__observed_ids:
-            self.__observed_ids.append(veh_id)
-
-    def remove_observed(self, veh_id):
-        """Remove a vehicle from the list of observed vehicles."""
-        if veh_id in self.__observed_ids:
-            self.__observed_ids.remove(veh_id)
-
-    def get_observed_ids(self):
-        """Return the list of observed vehicles."""
-        return self.__observed_ids
-
-    def get_ids_by_edge(self, edges):
-        """Return the names of all vehicles in the specified edge.
-
-        If no vehicles are currently in the edge, then returns an empty list.
-        """
-        if isinstance(edges, (list, np.ndarray)):
-            return sum([self.get_ids_by_edge(edge) for edge in edges], [])
-        return self._ids_by_edge.get(edges, []) or []
-
-    def get_inflow_rate(self, time_span):
-        """Return the inflow rate (in veh/hr) of vehicles from the network.
-
-        This value is computed over the specified **time_span** seconds.
-        """
-        if len(self._num_departed) == 0:
-            return 0
-        num_inflow = self._num_departed[-int(time_span / self.sim_step):]
-        return 3600 * sum(num_inflow) / (len(num_inflow) * self.sim_step)
-
-    def get_outflow_rate(self, time_span):
-        """Return the outflow rate (in veh/hr) of vehicles from the network.
-
-        This value is computed over the specified **time_span** seconds.
-        """
-        if len(self._num_arrived) == 0:
-            return 0
-        num_outflow = self._num_arrived[-int(time_span / self.sim_step):]
-        return 3600 * sum(num_outflow) / (len(num_outflow) * self.sim_step)
-
-    def get_num_arrived(self):
-        """Return the number of vehicles that arrived in the last time step."""
-        if len(self._num_arrived) > 0:
-            return self._num_arrived[-1]
-        else:
-            return 0
-
-    def get_speed(self, veh_id, error=-1001):
-        """Return the speed of the specified vehicle.
-
-        Parameters
-        ----------
-        veh_id : str or list<str>
-            vehicle id, or list of vehicle ids
-        error : any, optional
-            value that is returned if the vehicle is not found
-
-        Returns
-        -------
-        float
-
-        """
-        if isinstance(veh_id, (list, np.ndarray)):
-            return [self.get_speed(vehID, error) for vehID in veh_id]
-        return self.__sumo_obs.get(veh_id, {}).get(tc.VAR_SPEED, error)
-
-    def get_absolute_position(self, veh_id, error=-1001):
-        """Return the absolute position of the specified vehicle.
-
-        Parameters
-        ----------
-        veh_id : str or list<str>
-            vehicle id, or list of vehicle ids
-        error : any, optional
-            value that is returned if the vehicle is not found
-
-        Returns
-        -------
-        float
-
-        """
-        if isinstance(veh_id, (list, np.ndarray)):
-            return [
-                self.get_absolute_position(vehID, error) for vehID in veh_id
-            ]
-        return self.__vehicles.get(veh_id, {}).get("absolute_position", error)
-
-    def get_position(self, veh_id, error=-1001):
-        """Return the position of the vehicle relative to its current edge.
-
-        Parameters
-        ----------
-        veh_id : str or list<str>
-            vehicle id, or list of vehicle ids
-        error : any, optional
-            value that is returned if the vehicle is not found
-
-        Returns
-        -------
-        float
-
-        """
-        if isinstance(veh_id, (list, np.ndarray)):
-            return [self.get_position(vehID, error) for vehID in veh_id]
-        return self.__sumo_obs.get(veh_id, {}).get(tc.VAR_LANEPOSITION, error)
-
-    def get_edge(self, veh_id, error=""):
-        """Return the edge the specified vehicle is currently on.
-
-        Parameters
-        ----------
-        veh_id : str or list<str>
-            vehicle id, or list of vehicle ids
-        error : any, optional
-            value that is returned if the vehicle is not found
-
-        Returns
-        -------
-        str
-
-        """
-        if isinstance(veh_id, (list, np.ndarray)):
-            return [self.get_edge(vehID, error) for vehID in veh_id]
-        return self.__sumo_obs.get(veh_id, {}).get(tc.VAR_ROAD_ID, error)
-
-    def get_lane(self, veh_id, error=-1001):
-        """Return the lane index of the specified vehicle.
-
-        Parameters
-        ----------
-        veh_id : str or list<str>
-            vehicle id, or list of vehicle ids
-        error : any, optional
-            value that is returned if the vehicle is not found
-
-        Returns
-        -------
-        int
-
-        """
-        if isinstance(veh_id, (list, np.ndarray)):
-            return [self.get_lane(vehID, error) for vehID in veh_id]
-        return self.__sumo_obs.get(veh_id, {}).get(tc.VAR_LANE_INDEX, error)
-
-    def set_length(self, veh_id, length):
-        """Set the length of the specified vehicle."""
-        self.__vehicles[veh_id]["length"] = length
-
-    def get_length(self, veh_id, error=-1001):
-        """Return the length of the specified vehicle.
-
-        Parameters
-        ----------
-        veh_id : str or list<str>
-            vehicle id, or list of vehicle ids
-        error : any, optional
-            value that is returned if the vehicle is not found
-
-        Returns
-        -------
-        float
-
-        """
-        if isinstance(veh_id, (list, np.ndarray)):
-            return [self.get_length(vehID, error) for vehID in veh_id]
-        return self.__vehicles.get(veh_id, {}).get("length", error)
-
-    def get_acc_controller(self, veh_id, error=None):
-        """Return the acceleration controller of the specified vehicle.
-
-        Parameters
-        ----------
-        veh_id : str or list<str>
-            vehicle id, or list of vehicle ids
-        error : any, optional
-            value that is returned if the vehicle is not found
-
-        Returns
-        -------
-        object
-
-        """
-        if isinstance(veh_id, (list, np.ndarray)):
-            return [self.get_acc_controller(vehID, error) for vehID in veh_id]
-        return self.__vehicles.get(veh_id, {}).get("acc_controller", error)
-
-    def get_lane_changing_controller(self, veh_id, error=None):
-        """Return the lane changing controller of the specified vehicle.
-
-        Parameters
-        ----------
-        veh_id : str or list<str>
-            vehicle id, or list of vehicle ids
-        error : any, optional
-            value that is returned if the vehicle is not found
-
-        Returns
-        -------
-        object
-
-        """
-        if isinstance(veh_id, (list, np.ndarray)):
-            return [
-                self.get_lane_changing_controller(vehID, error)
-                for vehID in veh_id
-            ]
-        return self.__vehicles.get(veh_id, {}).get("lane_changer", error)
-
-    def get_routing_controller(self, veh_id, error=None):
-        """Return the routing controller of the specified vehicle.
-
-        Parameters
-        ----------
-        veh_id : str or list<str>
-            vehicle id, or list of vehicle ids
-        error : any, optional
-            value that is returned if the vehicle is not found
-
-        Returns
-        -------
-        object
-
-        """
-        if isinstance(veh_id, (list, np.ndarray)):
-            return [
-                self.get_routing_controller(vehID, error) for vehID in veh_id
-            ]
-        return self.__vehicles.get(veh_id, {}).get("router", error)
-
-    def get_route(self, veh_id, error=list()):
-        """Return the route of the specified vehicle.
-
-        Parameters
-        ----------
-        veh_id : str or list<str>
-            vehicle id, or list of vehicle ids
-        error : any, optional
-            value that is returned if the vehicle is not found
-
-        Returns
-        -------
-        list<str>
-
-        """
-        if isinstance(veh_id, (list, np.ndarray)):
-            return [self.get_route(vehID, error) for vehID in veh_id]
-        return self.__sumo_obs.get(veh_id, {}).get(tc.VAR_EDGES, error)
-
-    def get_leader(self, veh_id, error=""):
-        """Return the leader of the specified vehicle.
-
-        Parameters
-        ----------
-        veh_id : str or list<str>
-            vehicle id, or list of vehicle ids
-        error : any, optional
-            value that is returned if the vehicle is not found
-
-        Returns
-        -------
-        str
-
-        """
-        if isinstance(veh_id, (list, np.ndarray)):
-            return [self.get_leader(vehID, error) for vehID in veh_id]
-        return self.__vehicles.get(veh_id, {}).get("leader", error)
-
-    def get_follower(self, veh_id, error=""):
-        """Return the follower of the specified vehicle.
-
-        Parameters
-        ----------
-        veh_id : str or list<str>
-            vehicle id, or list of vehicle ids
-        error : any, optional
-            value that is returned if the vehicle is not found
-
-        Returns
-        -------
-        str
-
-        """
-        if isinstance(veh_id, (list, np.ndarray)):
-            return [self.get_follower(vehID, error) for vehID in veh_id]
-        return self.__vehicles.get(veh_id, {}).get("follower", error)
-
-    def get_headway(self, veh_id, error=-1001):
-        """Return the headway of the specified vehicle(s).
-
-        Parameters
-        ----------
-        veh_id : str or list<str>
-            vehicle id, or list of vehicle ids
-        error : any, optional
-            value that is returned if the vehicle is not found
-
-        Returns
-        -------
-        float
-
-        """
-        if isinstance(veh_id, (list, np.ndarray)):
-            return [self.get_headway(vehID, error) for vehID in veh_id]
-        return self.__vehicles.get(veh_id, {}).get("headway", error)
-
-    def set_lane_headways(self, veh_id, lane_headways):
-        """Set the lane headways of the specified vehicle."""
-        self.__vehicles[veh_id]["lane_headways"] = lane_headways
-
-    def get_lane_headways(self, veh_id, error=list()):
-        """Return the lane headways of the specified vehicles.
-
-        This includes the headways between the specified vehicle and the
-        vehicle immediately ahead of it in all lanes.
-
-        Parameters
-        ----------
-        veh_id : str or list<str>
-            vehicle id, or list of vehicle ids
-        error : any, optional
-            value that is returned if the vehicle is not found
-
-        Returns
-        -------
-        list<float>
-
-        """
-        if isinstance(veh_id, (list, np.ndarray)):
-            return [self.get_lane_headways(vehID, error) for vehID in veh_id]
-        return self.__vehicles.get(veh_id, {}).get("lane_headways", error)
-
-    def set_lane_leaders(self, veh_id, lane_leaders):
-        """Set the lane leaders of the specified vehicle."""
-        self.__vehicles[veh_id]["lane_leaders"] = lane_leaders
-
-    def get_lane_leaders(self, veh_id, error=list()):
-        """Return the leaders for the specified vehicle in all lanes.
-
-        Parameters
-        ----------
-        veh_id : str or list<str>
-            vehicle id, or list of vehicle ids
-        error : any, optional
-            value that is returned if the vehicle is not found
-
-        Returns
-        -------
-        list<float>
-
-        """
-        if isinstance(veh_id, (list, np.ndarray)):
-            return [self.get_lane_leaders(vehID, error) for vehID in veh_id]
-        return self.__vehicles.get(veh_id, {}).get("lane_leaders", error)
-
-    def set_lane_tailways(self, veh_id, lane_tailways):
-        """Set the lane tailways of the specified vehicle."""
-        self.__vehicles[veh_id]["lane_tailways"] = lane_tailways
-
-    def get_lane_tailways(self, veh_id, error=list()):
-        """Return the lane tailways of the specified vehicle.
-
-        This includes the headways between the specified vehicle and the
-        vehicle immediately behind it in all lanes.
-
-        Parameters
-        ----------
-        veh_id : str or list<str>
-            vehicle id, or list of vehicle ids
-        error : any, optional
-            value that is returned if the vehicle is not found
-
-        Returns
-        -------
-        list<float>
-
-        """
-        if isinstance(veh_id, (list, np.ndarray)):
-            return [self.get_lane_tailways(vehID, error) for vehID in veh_id]
-        return self.__vehicles.get(veh_id, {}).get("lane_tailways", error)
-
-    def set_lane_followers(self, veh_id, lane_followers):
-        """Set the lane followers of the specified vehicle."""
-        self.__vehicles[veh_id]["lane_followers"] = lane_followers
-
-    def get_lane_followers(self, veh_id, error=list()):
-        """Return the followers for the specified vehicle in all lanes.
-
-        Parameters
-        ----------
-        veh_id : str or list<str>
-            vehicle id, or list of vehicle ids
-        error : list, optional
-            value that is returned if the vehicle is not found
-
-        Returns
-        -------
-        list<str>
-
-        """
-        if isinstance(veh_id, (list, np.ndarray)):
-            return [self.get_lane_followers(vehID, error) for vehID in veh_id]
-        return self.__vehicles.get(veh_id, {}).get("lane_followers", error)
-
-    # TODO(ak): setting sumo observations?
-    def set_state(self, veh_id, state_name, state):
-        """Set generic state for the specified vehicle.
-
-        Updates the state *state_name* of the vehicle with id *veh_id* with the
-        value *state*.
-        """
-        self.__vehicles[veh_id][state_name] = state
-
-    # TODO(ak): getting sumo observations?
-    def get_state(self, veh_id, state_name, error=None):
-        """Get generic state for the specified vehicle.
-
-        Returns the value of *state_name* of the specified vehicles at the
-        current time step.
-        """
-        if isinstance(veh_id, list):
-            return [
-                self.get_state(vehID, state_name, error) for vehID in veh_id
-            ]
-        return self.__vehicles.get(veh_id, {}).get(state_name, error)
-
-    def _multi_lane_headways(self, env):
-        """Compute multi-lane data for all vehicles.
-
-        This includes the lane leaders/followers/headways/tailways for all
-        vehicles in the network.
-        """
-        edge_list = env.scenario.get_edge_list()
-        junction_list = env.scenario.get_junction_list()
-        tot_list = edge_list + junction_list
-        num_edges = (len(env.scenario.get_edge_list()) + len(
-            env.scenario.get_junction_list()))
-
-        # maximum number of lanes in the network
-        max_lanes = max(
-            [env.scenario.num_lanes(edge_id) for edge_id in tot_list])
-
-        # Key = edge id
-        # Element = list, with the ith element containing tuples with the name
-        #           and position of all vehicles in lane i
-        edge_dict = dict.fromkeys(tot_list)
-
-        # add the vehicles to the edge_dict element
-        for veh_id in self.get_ids():
-            edge = self.get_edge(veh_id)
-            lane = self.get_lane(veh_id)
-            pos = self.get_position(veh_id)
-            if edge:
-                if edge_dict[edge] is None:
-                    edge_dict[edge] = [[] for _ in range(max_lanes)]
-                edge_dict[edge][lane].append((veh_id, pos))
-
-        # sort all lanes in each edge by position
-        for edge in tot_list:
-            if edge_dict[edge] is None:
-                del edge_dict[edge]
-            else:
-                for lane in range(max_lanes):
-                    edge_dict[edge][lane].sort(key=lambda x: x[1])
-
-        for veh_id in self.get_rl_ids():
-            # collect the lane leaders, followers, headways, and tailways for
-            # each vehicle
-            edge = self.get_edge(veh_id)
-            if edge:
-                headways, tailways, leaders, followers = \
-                    self._multi_lane_headways_util(veh_id, edge_dict,
-                                                   num_edges, env)
-
-                # add the above values to the vehicles class
-                self.set_lane_headways(veh_id, headways)
-                self.set_lane_tailways(veh_id, tailways)
-                self.set_lane_leaders(veh_id, leaders)
-                self.set_lane_followers(veh_id, followers)
-
-        self._ids_by_edge = dict().fromkeys(edge_list)
-
-        for edge_id in edge_dict:
-            edges = list(itertools.chain.from_iterable(edge_dict[edge_id]))
-            # check for edges with no vehicles
-            if len(edges) > 0:
-                edges, _ = zip(*edges)
-                self._ids_by_edge[edge_id] = list(edges)
-            else:
-                self._ids_by_edge[edge_id] = []
-
-    def _multi_lane_headways_util(self, veh_id, edge_dict, num_edges, env):
-        """Compute multi-lane data for the specified vehicle.
-
-        Parameters
-        ----------
-        veh_id : str
-            name of the vehicle
-        edge_dict : dict < list<tuple> >
-            Key = Edge name
-                Index = lane index
-                Element = list sorted by position of (vehicle id, position)
-
-        Returns
-        -------
-        headway : list<float>
-            Index = lane index
-            Element = headway at this lane
-        tailway : list<float>
-            Index = lane index
-            Element = tailway at this lane
-        leader : list<str>
-            Index = lane index
-            Element = leader at this lane
-        follower : list<str>
-            Index = lane index
-            Element = follower at this lane
-        """
-        this_pos = self.get_position(veh_id)
-        this_edge = self.get_edge(veh_id)
-        this_lane = self.get_lane(veh_id)
-        num_lanes = env.scenario.num_lanes(this_edge)
-
-        # set default values for all output values
-        headway = [1000] * num_lanes
-        tailway = [1000] * num_lanes
-        leader = [""] * num_lanes
-        follower = [""] * num_lanes
-
-        for lane in range(num_lanes):
-            # check the vehicle's current  edge for lane leaders and followers
-            if len(edge_dict[this_edge][lane]) > 0:
-                ids, positions = zip(*edge_dict[this_edge][lane])
-                ids = list(ids)
-                positions = list(positions)
-                index = bisect_left(positions, this_pos)
-
-                # if you are at the end or the front of the edge, the lane
-                # leader is in the edges in front of you
-                if (lane == this_lane and index < len(positions) - 1) \
-                        or (lane != this_lane and index < len(positions)):
-                    # check if the index does not correspond to the current
-                    # vehicle
-                    if ids[index] == veh_id:
-                        leader[lane] = ids[index + 1]
-                        headway[lane] = (positions[index + 1] - this_pos -
-                                         self.get_length(leader[lane]))
-                    else:
-                        leader[lane] = ids[index]
-                        headway[lane] = (positions[index] - this_pos
-                                         - self.get_length(leader[lane]))
-
-                # you are in the back of the queue, the lane follower is in the
-                # edges behind you
-                if index > 0:
-                    follower[lane] = ids[index - 1]
-                    tailway[lane] = (this_pos - positions[index - 1]
-                                     - self.get_length(veh_id))
-
-            # if lane leader not found, check next edges
-            if leader[lane] == "":
-                headway[lane], leader[lane] = self._next_edge_leaders(
-                    veh_id, edge_dict, lane, num_edges, env)
-
-            # if lane follower not found, check previous edges
-            if follower[lane] == "":
-                tailway[lane], follower[lane] = self._prev_edge_followers(
-                    veh_id, edge_dict, lane, num_edges, env)
-
-        return headway, tailway, leader, follower
-
-    def _next_edge_leaders(self, veh_id, edge_dict, lane, num_edges, env):
-        """Search for leaders in the next edge.
-
-        Looks to the edges/junctions in front of the vehicle's current edge
-        for potential leaders. This is currently done by only looking one
-        edge/junction forwards.
-
-        Returns
-        -------
-        headway : float
-            lane headway for the specified lane
-        leader : str
-            lane leader for the specified lane
-        """
-        pos = self.get_position(veh_id)
-        edge = self.get_edge(veh_id)
-
-        headway = 1000  # env.scenario.length
-        leader = ""
-        add_length = 0  # length increment in headway
-
-        for _ in range(num_edges):
-            # break if there are no edge/lane pairs behind the current one
-            if len(env.scenario.next_edge(edge, lane)) == 0:
-                break
-
-            add_length += env.scenario.edge_length(edge)
-            edge, lane = env.scenario.next_edge(edge, lane)[0]
-
-            try:
-                if len(edge_dict[edge][lane]) > 0:
-                    leader = edge_dict[edge][lane][0][0]
-                    headway = edge_dict[edge][lane][0][1] - pos + add_length \
-                        - self.get_length(leader)
-            except KeyError:
-                # current edge has no vehicles, so move on
-                continue
-
-            # stop if a lane follower is found
-            if leader != "":
-                break
-
-        return headway, leader
-
-    def _prev_edge_followers(self, veh_id, edge_dict, lane, num_edges, env):
-        """Search for followers in the previous edge.
-
-        Looks to the edges/junctions behind the vehicle's current edge for
-        potential followers. This is currently done by only looking one
-        edge/junction backwards.
-
-        Returns
-        -------
-        tailway : float
-            lane tailway for the specified lane
-        follower : str
-            lane follower for the specified lane
-        """
-        pos = self.get_position(veh_id)
-        edge = self.get_edge(veh_id)
-
-        tailway = 1000  # env.scenario.length
-        follower = ""
-        add_length = 0  # length increment in headway
-
-        for _ in range(num_edges):
-            # break if there are no edge/lane pairs behind the current one
-            if len(env.scenario.prev_edge(edge, lane)) == 0:
-                break
-
-            edge, lane = env.scenario.prev_edge(edge, lane)[0]
-            add_length += env.scenario.edge_length(edge)
-
-            try:
-                if len(edge_dict[edge][lane]) > 0:
-                    tailway = pos - edge_dict[edge][lane][-1][1] + add_length \
-                              - self.get_length(veh_id)
-                    follower = edge_dict[edge][lane][-1][0]
-            except KeyError:
-                # current edge has no vehicles, so move on
-                continue
-
-            # stop if a lane follower is found
-            if follower != "":
-                break
-
-        return tailway, follower
->>>>>>> 96ae5d64
+        self.types.append({"veh_id": veh_id, "type_params": type_params})