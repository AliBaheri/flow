import logging
import datetime
import numpy as np

from flow.core.util import emission_to_csv


class SumoExperiment:

    def __init__(self, env, scenario):
        """
        This class acts as a runner for a scenario and environment.

        Attributes
        ----------
        env: Environment type
            the environment object the simulator will run
        scenario: Scenario type
            the scenario object the simulator will run
        """
        self.name = scenario.name
        self.num_vehicles = env.vehicles.num_vehicles
        self.env = env
        self.vehicles = scenario.vehicles
        self.cfg = scenario.cfg
        self.rollout_total_rewards = []
        self.per_step_rewards = []

        logging.info(" Starting experiment" + str(self.name) + " at "
                     + str(datetime.datetime.utcnow()))

        logging.info("initializing environment.")

    def run(self, num_runs, num_steps, rl_actions=None, convert_to_csv=False):
        """
        Runs the given scenario for a set number of runs and a set number of
        steps per run.

        Parameters
        ----------
        num_runs: int
            number of runs the experiment should perform
        num_steps: int
            number of steps to be performs in each run of the experiment
        rl_actions: list or numpy ndarray, optional
            actions to be performed by rl vehicles in the network (if there are
            any)
        convert_to_csv: bool
            Specifies whether to convert the emission file created by sumo into
            a csv file
        """
        if rl_actions is None:
            rl_actions = []


        for i in range(num_runs):
            logging.info("Iter #" + str(i))
            step_rewards = []
            total_rollout_reward = 0
            self.env.reset()
            for j in range(num_steps):
                state, reward, done, _ = self.env.step(rl_actions)
                total_rollout_reward += reward
                step_rewards.append(reward)
                if done:
                    break
            self.rollout_total_rewards.append(total_rollout_reward)
            print("Round {0}, return: {1}".format(i, total_rollout_reward))
            self.per_step_rewards.append(step_rewards)
        print("Average Return", np.mean(self.rollout_total_rewards))
        self.env.terminate()

        if convert_to_csv:
            # collect the location of the emission file
            dir_path = self.env.sumo_params.emission_path
            emission_filename = \
                "{0}-emission.xml".format(self.env.scenario.name)
            emission_path = \
                "{0}/{1}".format(dir_path, emission_filename)

            # convert the emission file into a csv
            emission_to_csv(emission_path)

<<<<<<< HEAD
        return np.mean(rets)
=======
        return np.mean(self.rollout_total_rewards)
>>>>>>> 1a435c2e
<|MERGE_RESOLUTION|>--- conflicted
+++ resolved
@@ -81,8 +81,4 @@
             # convert the emission file into a csv
             emission_to_csv(emission_path)
 
-<<<<<<< HEAD
-        return np.mean(rets)
-=======
-        return np.mean(self.rollout_total_rewards)
->>>>>>> 1a435c2e
+        return np.mean(self.rollout_total_rewards)