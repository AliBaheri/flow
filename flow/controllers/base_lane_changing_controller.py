"""Contains the base lane change controller class."""


class BaseLaneChangeController:
    """Base class for lane-changing controllers.

    Instantiates a controller and forces the user to pass a
    lane_changing duration to the controller.
    """

    def __init__(self, veh_id, lane_change_params=None):
        """Instantiate the base class for lane-changing controllers.

        Attributes
        ----------
        veh_id: string
            ID of the vehicle this controller is used for
        lane_change_params: dict
            Dictionary of lane changes params that may optional contain
            "min_gap", which denotes the minimize safe gap (in meters) a car
            is willing to lane-change into.
        """
        if lane_change_params is None:
            lane_change_params = {}

        self.veh_id = veh_id
        self.lane_change_params = lane_change_params

    def get_lane_change_action(self, env):
        """Specify the lane change action to be performed.

        If discrete lane changes are being performed, the action is a direction

        * -1: lane change right
        * 0: no lane change
        * 1: lane change left

        Parameters
        ----------
        env: flow.envs.Env type
            state of the environment at the current time step

        Returns
        -------
        lc_action: float or int
            requested lane change action
        """
        raise NotImplementedError

    def get_action(self, env):
        """Return the action of the lane change controller.

        Modifies the lane change action to ensure safety, if requested.

        Returns
        -------
        lc_action: float or int
            lane change action
        """
        lc_action = self.get_lane_change_action(env)
        # TODO(ak): add failsafe

<<<<<<< HEAD
        return lc_action

    def get_safe_lane_change_action(self, env, target_lane):
        """Check the lane change action for safety.

        Determines whether a collision will occur if a vehicle enters the
        target lane.

        Parameters
        ----------
        env: flow.envs.base_env.Env
            state of the environment at the current time step
        target_lane: int
            requested target lane by the controller

        Returns
        -------
        safe_lane: int
            the safe target lane (requested target lane if action is safe,
            current lane if the action is not)
        """
        current_lane = env.k.vehicle.get_lane(self.veh_id)

        # if no lane change is being performed, there is no need to check for
        # safety
        if current_lane == target_lane:
            return target_lane

        # if the target lane is not within the range of lanes available, return
        # the current lane
        if target_lane < 0 or target_lane > env.scenario.lanes - 1:
            return current_lane

        lead_id = env.get_leading_car(self.veh_id, target_lane)
        trail_id = env.get_trailing_car(self.veh_id, target_lane)

        # if there is only one vehicle in the environment, or there are no
        # vehicles in the target lane, then lane changing to the target lane
        # is safe
        if (lead_id is None) or (env.k.vehicle.num_vehicles == 1):
            return target_lane

        lead_pos = env.k.vehicle.get_x_by_id(lead_id)
        lead_length = env.k.vehicle.get_length(lead_id)

        trail_pos = env.k.vehicle.get_x_by_id(trail_id)
        trail_vel = env.k.vehicle.get_speed(trail_id)

        this_pos = env.k.vehicle.get_x_by_id(self.veh_id)
        this_vel = env.k.vehicle.get_speed(self.veh_id)
        this_length = env.k.vehicle.get_length(self.veh_id)

        lead_gap = (lead_pos - this_pos) % env.scenario.length - lead_length
        trail_gap = (this_pos - trail_pos) % env.scenario.length - this_length

        time_step = env.sim_step

        max_acc = env.env_params.max_acc
        max_trail_vel = trail_vel + max_acc * time_step
        max_this_vel = this_vel + max_acc * time_step

        # if vehicle may collide into a vehicle in the target lane in the lane
        # change is performed, opt out of lane change
        if lead_gap - max_this_vel * time_step < self.min_gap or \
                trail_gap - max_trail_vel * time_step < self.min_gap:
            return current_lane
        else:
            return target_lane
=======
        return lc_action
>>>>>>> e122bd12
<|MERGE_RESOLUTION|>--- conflicted
+++ resolved
@@ -60,75 +60,4 @@
         lc_action = self.get_lane_change_action(env)
         # TODO(ak): add failsafe
 
-<<<<<<< HEAD
-        return lc_action
-
-    def get_safe_lane_change_action(self, env, target_lane):
-        """Check the lane change action for safety.
-
-        Determines whether a collision will occur if a vehicle enters the
-        target lane.
-
-        Parameters
-        ----------
-        env: flow.envs.base_env.Env
-            state of the environment at the current time step
-        target_lane: int
-            requested target lane by the controller
-
-        Returns
-        -------
-        safe_lane: int
-            the safe target lane (requested target lane if action is safe,
-            current lane if the action is not)
-        """
-        current_lane = env.k.vehicle.get_lane(self.veh_id)
-
-        # if no lane change is being performed, there is no need to check for
-        # safety
-        if current_lane == target_lane:
-            return target_lane
-
-        # if the target lane is not within the range of lanes available, return
-        # the current lane
-        if target_lane < 0 or target_lane > env.scenario.lanes - 1:
-            return current_lane
-
-        lead_id = env.get_leading_car(self.veh_id, target_lane)
-        trail_id = env.get_trailing_car(self.veh_id, target_lane)
-
-        # if there is only one vehicle in the environment, or there are no
-        # vehicles in the target lane, then lane changing to the target lane
-        # is safe
-        if (lead_id is None) or (env.k.vehicle.num_vehicles == 1):
-            return target_lane
-
-        lead_pos = env.k.vehicle.get_x_by_id(lead_id)
-        lead_length = env.k.vehicle.get_length(lead_id)
-
-        trail_pos = env.k.vehicle.get_x_by_id(trail_id)
-        trail_vel = env.k.vehicle.get_speed(trail_id)
-
-        this_pos = env.k.vehicle.get_x_by_id(self.veh_id)
-        this_vel = env.k.vehicle.get_speed(self.veh_id)
-        this_length = env.k.vehicle.get_length(self.veh_id)
-
-        lead_gap = (lead_pos - this_pos) % env.scenario.length - lead_length
-        trail_gap = (this_pos - trail_pos) % env.scenario.length - this_length
-
-        time_step = env.sim_step
-
-        max_acc = env.env_params.max_acc
-        max_trail_vel = trail_vel + max_acc * time_step
-        max_this_vel = this_vel + max_acc * time_step
-
-        # if vehicle may collide into a vehicle in the target lane in the lane
-        # change is performed, opt out of lane change
-        if lead_gap - max_this_vel * time_step < self.min_gap or \
-                trail_gap - max_trail_vel * time_step < self.min_gap:
-            return current_lane
-        else:
-            return target_lane
-=======
-        return lc_action
->>>>>>> e122bd12
+        return lc_action