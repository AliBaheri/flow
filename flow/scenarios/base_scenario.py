"""Contains the base scenario class."""

import logging
import random
import numpy as np
import time
import os
import subprocess
import traceback
from lxml import etree
import xml.etree.ElementTree as ElementTree

try:
    # Import serializable if rllab is installed
    from rllab.core.serializable import Serializable
except ImportError:
    Serializable = object

<<<<<<< HEAD
from flow.core.params import InitialConfig, TrafficLights
=======
from flow.core.params import InitialConfig
from flow.core.traffic_lights import TrafficLights
from flow.core.util import makexml, printxml, ensure_dir

E = etree.Element

# Number of retries on accessing the .net.xml file before giving up
RETRIES_ON_ERROR = 10
# number of seconds to wait before trying to access the .net.xml file again
WAIT_ON_ERROR = 1
>>>>>>> a521015e

VEHICLE_LENGTH = 5  # length of vehicles in the network, in meters


class Scenario(Serializable):
    """Base scenario class.

    Initializes a new scenario. Scenarios are used to specify features of
    a network, including the positions of nodes, properties of the edges
    and junctions connecting these nodes, properties of vehicles and
    traffic lights, and other features as well.

    This class uses network specific features to generate the necessary xml
    files needed to initialize a sumo instance. The methods of this class are
    called by the base scenario class.

    Several network specific features can be acquired from this class via a
    plethora of get methods (see documentation).

    This class can be instantiated once and reused in multiple experiments.
    Note that this function stores all the relevant parameters. The
    generate() function still needs to be called separately.
    """

    def __init__(self,
                 name,
                 vehicles,
                 net_params,
                 initial_config=InitialConfig(),
                 traffic_lights=TrafficLights()):
        """Instantiate the base scenario class.

        Attributes
        ----------
        name : str
            A tag associated with the scenario
        vehicles : Vehicles type
            see flow/core/kernel/vehicle/base.py
        net_params : NetParams type
            see flow/core/params.py
        initial_config : InitialConfig type
            see flow/core/params.py
        traffic_lights : flow.core.traffic_lights.TrafficLights type
            see flow/corek/kernel/traffic_light/base.py
        """
        # Invoke serializable if using rllab
        if Serializable is not object:
            Serializable.quick_init(self, locals())

        self.orig_name = name  # To avoid repeated concatenation upon reset
        self.name = name + time.strftime("_%Y%m%d-%H%M%S") + str(time.time())

        self.vehicles = vehicles
        self.net_params = net_params
        self.initial_config = initial_config
        self.traffic_lights = traffic_lights

        self.net_params = net_params
        self.net_path = os.path.dirname(os.path.abspath(__file__)) \
            + "/debug/net/"
        self.cfg_path = os.path.dirname(os.path.abspath(__file__)) \
            + "/debug/cfg/"
        self.vehicle_ids = []

        ensure_dir("%s" % self.net_path)
        ensure_dir("%s" % self.cfg_path)

        self.nodfn = "%s.nod.xml" % self.name
        self.edgfn = "%s.edg.xml" % self.name
        self.typfn = "%s.typ.xml" % self.name
        self.cfgfn = "%s.netccfg" % self.name
        self.netfn = "%s.net.xml" % self.name
        self.confn = "%s.con.xml" % self.name
        self.roufn = "%s.rou.xml" % self.name
        self.addfn = "%s.add.xml" % self.name
        self.sumfn = "%s.sumo.cfg" % self.name
        self.guifn = "%s.gui.cfg" % self.name

        # create the network configuration files
        self._edges, self._connections = self.generate_net(
            self.net_params, self.traffic_lights)

        # list of edges and internal links (junctions)
        self._edge_list = [
            edge_id for edge_id in self._edges.keys() if edge_id[0] != ":"
        ]
        self._junction_list = list(
            set(self._edges.keys()) - set(self._edge_list))

        # maximum achievable speed on any edge in the network
        self.max_speed = max(
            self.speed_limit(edge) for edge in self.get_edge_list())

        # parameters to be specified under each unique subclass's
        # __init__() function
        self.edgestarts = self.specify_edge_starts()

        # these optional parameters need only be used if "no-internal-links"
        # is set to "false" while calling sumo's netconvert function
        self.internal_edgestarts = self.specify_internal_edge_starts()
        self.intersection_edgestarts = self.specify_intersection_edge_starts()

        # in case the user did not write the intersection edge-starts in
        # internal edge-starts as well (because of redundancy), merge the two
        # together
        self.internal_edgestarts += self.intersection_edgestarts
        seen = set()
        self.internal_edgestarts = \
            [item for item in self.internal_edgestarts
             if item[1] not in seen and not seen.add(item[1])]
        self.internal_edgestarts_dict = dict(self.internal_edgestarts)

        # total_edgestarts and total_edgestarts_dict contain all of the above
        # edges, with the former being ordered by position
        if self.net_params.no_internal_links:
            self.total_edgestarts = self.edgestarts
        else:
            self.total_edgestarts = self.edgestarts + self.internal_edgestarts
        self.total_edgestarts.sort(key=lambda tup: tup[1])

        self.total_edgestarts_dict = dict(self.total_edgestarts)

        # length of the network, or the portion of the network in
        # which cars are meant to be distributed
        # (may be overridden by subclass __init__())
        if not hasattr(self, "length"):
            self.length = sum([
                self.edge_length(edge_id) for edge_id in self.get_edge_list()
            ])

        # generate starting position for vehicles in the network
        kwargs = initial_config.additional_params
        positions, lanes, speeds = self.generate_starting_positions(
            num_vehicles=vehicles.num_vehicles,
            **kwargs
        )

        # create the sumo configuration files
        cfg_name = self.generate_cfg(self.net_params, self.traffic_lights)

        shuffle = initial_config.shuffle
<<<<<<< HEAD
        self.generator.make_routes(self, positions, lanes, speeds, shuffle)
=======
        self.make_routes(self, positions, lanes, shuffle)
>>>>>>> a521015e

        # specify the location of the sumo configuration file
        self.cfg = self.cfg_path + cfg_name

    def specify_edge_starts(self):
        """Define edge starts for road sections in the network.

        This is meant to provide some global reference frame for the road
        edges in the network.

        MUST BE implemented in any new scenario subclass.

        Returns
        -------
        edgestarts : list
            list of edge names and starting positions,
            ex: [(edge0, pos0), (edge1, pos1), ...]
        """
        raise NotImplementedError

    def specify_intersection_edge_starts(self):
        """Define edge starts for intersections.

        This is meant to provide some global reference frame for the
        intersections in the network.

        This does not need to be specified if no intersections exist. These
        values can be used to determine the distance of some agent from the
        nearest and/or all intersections.

        Returns
        -------
        intersection_edgestarts : list
            list of intersection names and starting positions,
            ex: [(intersection0, pos0), (intersection1, pos1), ...]
        """
        return []

    def specify_internal_edge_starts(self):
        """Define the edge starts for internal edge nodes.

        This is meant to provide some global reference frame for the internal
        edges in the network.

        These edges are the result of finite-length connections between road
        sections. This methods does not need to be specified if "no-internal-
        links" is set to True in net_params.

        Returns
        -------
        internal_edgestarts : list
            list of internal junction names and starting positions,
            ex: [(internal0, pos0), (internal1, pos1), ...]
        """
        return []

    def get_edge(self, x):
        """Compute an edge and relative position from an absolute position.

        Parameters
        ----------
        x : float
            absolute position in network

        Returns
        -------
        edge position : tup
            1st element: edge name (such as bottom, right, etc.)
            2nd element: relative position on edge
        """
        for (edge, start_pos) in reversed(self.total_edgestarts):
            if x >= start_pos:
                return edge, x - start_pos

    def get_x(self, edge, position):
        """Return the absolute position on the track.

        Parameters
        ----------
        edge : str
            name of the edge
        position : float
            relative position on the edge

        Returns
        -------
        absolute_position : float
            position with respect to some global reference
        """
        # if there was a collision which caused the vehicle to disappear,
        # return an x value of -1001
        if len(edge) == 0:
            return -1001

        if edge[0] == ":":
            try:
                return self.internal_edgestarts_dict[edge] + position
            except KeyError:
                # in case several internal links are being generalized for
                # by a single element (for backwards compatibility)
                edge_name = edge.rsplit("_", 1)[0]
                return self.total_edgestarts_dict.get(edge_name, -1001)
        else:
            return self.total_edgestarts_dict[edge] + position

    def generate_starting_positions(self, num_vehicles=None, **kwargs):
        """Generate starting positions for vehicles in the network.

        Calls all other starting position generating classes.

        Parameters
        ----------
        num_vehicles : int, optional
            number of vehicles to be placed on the network. If no value is
            specified, the value is collected from the vehicles class
        kwargs : dict
            additional arguments that may be updated beyond initial
            configurations, such as modifying the starting position

        Returns
        -------
        startpositions : list of tuple (float, float)
            list of start positions [(edge0, pos0), (edge1, pos1), ...]
        startlanes : list of int
            list of start lanes
        startvel : list of float
            list of start speeds
        """
        num_vehicles = num_vehicles or self.vehicles.num_vehicles

        if self.initial_config.spacing == "uniform":
            startpositions, startlanes, startvel = self.gen_even_start_pos(
                self.initial_config, num_vehicles, **kwargs)
        elif self.initial_config.spacing == "random":
            startpositions, startlanes, startvel = self.gen_random_start_pos(
                self.initial_config, num_vehicles, **kwargs)
        elif self.initial_config.spacing == "custom":
            startpositions, startlanes, startvel = self.gen_custom_start_pos(
                self.initial_config, num_vehicles, **kwargs)
        else:
            raise ValueError('"spacing" argument in initial_config does not '
                             'contain a valid option')

        return startpositions, startlanes, startvel

    def gen_even_start_pos(self, initial_config, num_vehicles, **kwargs):
        """Generate uniformly spaced starting positions.

        If the perturbation term in initial_config is set to some positive
        value, then the start positions are perturbed from a uniformly spaced
        distribution by a gaussian whose std is equal to this perturbation
        term.

        Parameters
        ----------
        initial_config : InitialConfig type
            see flow/core/params.py
        num_vehicles : int
            number of vehicles to be placed on the network
        kwargs : dict
            extra components, usually defined during reset to overwrite initial
            config parameters

        Returns
        -------
        startpositions : list of tuple (float, float)
            list of start positions [(edge0, pos0), (edge1, pos1), ...]
        startlanes : list of int
            list of start lanes
        startvel : list of float
            list of start speeds
        """
        (x0, min_gap, bunching, lanes_distr, available_length,
         available_edges, initial_config) = \
            self._get_start_pos_util(initial_config, num_vehicles, **kwargs)

        increment = available_length / num_vehicles

        # if not all lanes are equal, then we must ensure that vehicles are in
        # two edges at the same time
        flag = False
        lanes = [self.num_lanes(edge) for edge in self.get_edge_list()]
        if any(lanes[0] != lanes[i] for i in range(1, len(lanes))):
            flag = True

        x = x0
        car_count = 0
        startpositions, startlanes = [], []

        # generate uniform starting positions
        while car_count < num_vehicles:
            # collect the position and lane number of each new vehicle
            pos = self.get_edge(x)

            # ensures that vehicles are not placed in an internal junction
            while pos[0] in dict(self.internal_edgestarts).keys():
                # find the location of the internal edge in total_edgestarts,
                # which has the edges ordered by position
                edges = [tup[0] for tup in self.total_edgestarts]
                indx_edge = next(
                    i for i, edge in enumerate(edges) if edge == pos[0])

                # take the next edge in the list, and place the car at the
                # beginning of this edge
                if indx_edge == len(edges) - 1:
                    next_edge_pos = self.total_edgestarts[0]
                else:
                    next_edge_pos = self.total_edgestarts[indx_edge + 1]

                x = next_edge_pos[1]
                pos = (next_edge_pos[0], 0)

            # ensures that you are in an acceptable edge
            while pos[0] not in available_edges:
                x = (x + self.edge_length(pos[0])) % self.length
                pos = self.get_edge(x)

            # ensure that in variable lane settings vehicles always start a
            # vehicle's length away from the start of the edge. This, however,
            # prevents the spacing to be completely uniform.
            if flag and pos[1] < VEHICLE_LENGTH:
                pos0, pos1 = pos
                pos = (pos0, VEHICLE_LENGTH)
                x += VEHICLE_LENGTH
                increment -= (VEHICLE_LENGTH * self.num_lanes(pos0)) / \
                             (num_vehicles - car_count)

            # place vehicles side-by-side in all available lanes on this edge
            for lane in range(min([self.num_lanes(pos[0]), lanes_distr])):
                car_count += 1
                startpositions.append(pos)
                startlanes.append(lane)

                if car_count == num_vehicles:
                    break

            x = (x + increment + VEHICLE_LENGTH + min_gap) % self.length

        # add a perturbation to each vehicle, while not letting the vehicle
        # leave its current edge
        if initial_config.perturbation > 0:
            for i in range(num_vehicles):
                perturb = np.random.normal(0, initial_config.perturbation)
                edge, pos = startpositions[i]
                pos = max(0, min(self.edge_length(edge), pos + perturb))
                startpositions[i] = (edge, pos)

        # all vehicles start with an initial speed of 0 m/s
        startvel = [0 for _ in range(len(startlanes))]

        return startpositions, startlanes, startvel

    def gen_random_start_pos(self, initial_config, num_vehicles, **kwargs):
        """Generate random starting positions.

        Parameters
        ----------
        initial_config : InitialConfig type
            see flow/core/params.py
        num_vehicles : int
            number of vehicles to be placed on the network
        kwargs : dict
            extra components, usually defined during reset to overwrite initial
            config parameters

        Returns
        -------
        startpositions : list of tuple (float, float)
            list of start positions [(edge0, pos0), (edge1, pos1), ...]
        startlanes : list of int
            list of start lanes
        startvel : list of float
            list of start speeds
        """
        (x0, min_gap, bunching, lanes_distr, available_length,
         available_edges, initial_config) = self._get_start_pos_util(
            initial_config, num_vehicles, **kwargs)

        # extra space a vehicle needs to cover from the start of an edge to be
        # fully in the edge and not risk having a gap with a vehicle behind it
        # that is smaller than min_gap
        efs = min_gap + VEHICLE_LENGTH  # extra front space

        for edge in available_edges:
            available_length -= efs * min([self.num_lanes(edge), lanes_distr])

        # choose random positions for each vehicle
        init_absolute_pos = \
            [random.random() * available_length
             for _ in range(num_vehicles)]

        # sort the positions of vehicles, for simplicity in using
        init_absolute_pos.sort()

        # these positions do not include the length of the vehicle, which need
        # to be added
        for i in range(num_vehicles):
            init_absolute_pos[i] += (VEHICLE_LENGTH + min_gap) * i

        decrement = 0
        edge_indx = 0
        startpositions = []
        startlanes = []
        for i in range(num_vehicles):
            edge_i = available_edges[edge_indx]
            pos_i = (init_absolute_pos[i] - decrement) % (
                    self.edge_length(edge_i) - efs)
            lane_i = int(((init_absolute_pos[i] - decrement) - pos_i) /
                         (self.edge_length(edge_i) - efs))

            pos_i += efs

            while lane_i > min([self.num_lanes(edge_i), lanes_distr]) - 1:
                decrement += min([self.num_lanes(edge_i), lanes_distr]) \
                             * (self.edge_length(edge_i) - efs)
                edge_indx += 1

                edge_i = available_edges[edge_indx]
                pos_i = (init_absolute_pos[i] - decrement) % (
                        self.edge_length(edge_i) - efs)

                lane_i = int(((init_absolute_pos[i] - decrement) - pos_i) /
                             (self.edge_length(edge_i) - efs))

                pos_i += efs

            startpositions.append((edge_i, pos_i))
            startlanes.append(lane_i)

        # all vehicles start with an initial speed of 0 m/s
        startvel = [0 for _ in range(len(startlanes))]

        return startpositions, startlanes, startvel

    def gen_custom_start_pos(self, initial_config, num_vehicles, **kwargs):
        """Generate a user defined set of starting positions.

        Parameters
        ----------
        initial_config : InitialConfig type
            see flow/core/params.py
        num_vehicles : int
            number of vehicles to be placed on the network
        kwargs : dict
            extra components, usually defined during reset to overwrite initial
            config parameters

        Returns
        -------
        startpositions : list of tuple (float, float)
            list of start positions [(edge0, pos0), (edge1, pos1), ...]
        startlanes : list of int
            list of start lanes
        startvel : list of float
            list of start speeds
        """
        raise NotImplementedError

    def _get_start_pos_util(self, initial_config, num_vehicles, **kwargs):
        """Prepare initial_config data for starting position methods.

        Performs some pre-processing to the initial_config and **kwargs terms,
        and returns the necessary values for all starting position generating
        functions.

        Parameters
        ----------
        initial_config : InitialConfig type
            see flow/core/params.py
        num_vehicles : int
            number of vehicles to be placed on the network
        kwargs : dict
            extra components, usually defined during reset to overwrite initial
            config parameters

        Returns
        -------
        x0 : float
            starting position of the first vehicle, in meters
        min_gap : float
            minimum gap between vehicles
        bunching : float
            the amount of space freed up in the network (per lane)
        lanes_distribution : int
            number of lanes the vehicles are supposed to be distributed over
        available_length : float
            total available free space for vehicle to be placed, over all lanes
            within the distributable lanes, in meters
        initial_config : InitialConfig type
            modified version of the initial_config parameter

        Raises
        ------
        ValueError
            If there is not enough space to place all vehicles in the allocated
            space in the network with the specified minimum gap.
        """
        x0 = initial_config.x0
        # changes to x0 in kwargs suggests a switch in between rollouts, and so
        # overwrites anything in initial_config
        if "x0" in kwargs:
            x0 = kwargs["x0"]

        bunching = initial_config.bunching
        # check if requested bunching value is not valid (negative)
        if bunching < 0:
            logging.warning('"bunching" cannot be negative; setting to 0')
            bunching = 0
        # changes to bunching in kwargs suggests a switch in between rollouts,
        #  and so overwrites anything in initial_config
        if "bunching" in kwargs:
            bunching = kwargs["bunching"]

        # compute the lanes distribution (adjust of edge cases)
        if initial_config.edges_distribution == "all":
            max_lane = max(
                [self.num_lanes(edge_id) for edge_id in self.get_edge_list()])
        else:
            max_lane = max([
                self.num_lanes(edge_id)
                for edge_id in initial_config.edges_distribution
            ])

        if initial_config.lanes_distribution > max_lane:
            lanes_distribution = max_lane
        elif initial_config.lanes_distribution < 1:
            logging.warning('"lanes_distribution" is too small; setting to 1')
            lanes_distribution = 1
        else:
            lanes_distribution = initial_config.lanes_distribution

        if initial_config.edges_distribution == "all":
            distribution_length = \
                sum([self.edge_length(edge_id) *
                     min([self.num_lanes(edge_id), lanes_distribution])
                     for edge_id in self.get_edge_list()])
        else:
            distribution_length = \
                sum([self.edge_length(edge_id) *
                     min([self.num_lanes(edge_id), lanes_distribution])
                     for edge_id in initial_config.edges_distribution])

        min_gap = max(0, initial_config.min_gap)

        if initial_config.edges_distribution == "all":
            available_edges = self.get_edge_list()
        else:
            available_edges = initial_config.edges_distribution

        available_length = \
            distribution_length - lanes_distribution * bunching - \
            num_vehicles * (min_gap + VEHICLE_LENGTH)

        if available_length < 0:
            raise ValueError("There is not enough space to place all vehicles "
                             "in the network.")

        return (x0, min_gap, bunching, lanes_distribution, available_length,
                available_edges, initial_config)

    def edge_length(self, edge_id):
        """Return the length of a given edge/junction.

        Return -1001 if edge not found.
        """
        try:
            return self._edges[edge_id]["length"]
        except KeyError:
            print('Error in edge length with key', edge_id)
            return -1001

    def speed_limit(self, edge_id):
        """Return the speed limit of a given edge/junction.

        Return -1001 if edge not found.
        """
        try:
            return self._edges[edge_id]["speed"]
        except KeyError:
            print('Error in speed limit with key', edge_id)
            return -1001

    def num_lanes(self, edge_id):
        """Return the number of lanes of a given edge/junction.

        Return -1001 if edge not found.
        """
        try:
            return self._edges[edge_id]["lanes"]
        except KeyError:
            print('Error in num lanes with key', edge_id)
            return -1001

    def get_edge_list(self):
        """Return the names of all edges in the network."""
        return self._edge_list

    def get_junction_list(self):
        """Return the names of all junctions in the network."""
        return self._junction_list

    def next_edge(self, edge, lane):
        """Return the next edge/lane pair from the given edge/lane.

        These edges may also be internal links (junctions). Returns an empty
        list if there are no edge/lane pairs in front.
        """
        try:
            return self._connections["next"][edge][lane]
        except KeyError:
            return []

    def prev_edge(self, edge, lane):
        """Return the edge/lane pair right before this edge/lane.

        These edges may also be internal links (junctions). Returns an empty
        list if there are no edge/lane pairs behind.
        """
        try:
            return self._connections["prev"][edge][lane]
        except KeyError:
            return []

    def generate_net(self, net_params, traffic_lights):
        """Generate Net files for the transportation network.

        Creates different network configuration files for:

        * nodes: x,y position of points which are connected together to form
          links. The nodes may also be fitted with traffic lights, or can be
          treated as priority or zipper merge regions if they combines several
          lanes or edges together.
        * edges: directed edges combining nodes together. These constitute the
          lanes vehicles will be allowed to drive on.
        * types (optional): parameters used to describe common features amount
          several edges of similar types. If edges are not defined with common
          types, this is not needed.
        * connections (optional): describes how incoming and outgoing edge/lane
          pairs on a specific node as connected. If none is specified, SUMO
          handles these connections by default.

        The above files are then combined to form a .net.xml file describing
        the shape of the traffic network in a form compatible with SUMO.

        Parameters
        ----------
        net_params : flow.core.params.NetParams type
            network-specific parameters. Different networks require different
            net_params; see the separate sub-classes for more information.
        traffic_lights : flow.core.traffic_lights.TrafficLights type
            traffic light information, used to determine which nodes are
            treated as traffic lights

        Returns
        -------
        edges : dict <dict>
            Key = name of the edge
            Elements = length, lanes, speed
        connection_data : dict < dict < list<tup> > >
            Key = name of the arriving edge
                Key = lane index
                Element = list of edge/lane pairs that a vehicle can traverse
                from the arriving edge/lane pairs

        """
        # specify the attributes of the nodes
        nodes = self.specify_nodes(net_params)

        # add traffic lights to the nodes
        for n_id in traffic_lights.get_ids():
            indx = next(i for i, nd in enumerate(nodes) if nd["id"] == n_id)
            nodes[indx]["type"] = "traffic_light"

        # for nodes that have traffic lights that haven't been added
        for node in nodes:
            if node["id"] not in traffic_lights.get_ids() \
                    and node.get("type", None) == "traffic_light":
                traffic_lights.add(node["id"])

        # xml file for nodes; contains nodes for the boundary points with
        # respect to the x and y axes
        x = makexml("nodes", "http://sumo.dlr.de/xsd/nodes_file.xsd")
        for node_attributes in nodes:
            x.append(E("node", **node_attributes))
        printxml(x, self.net_path + self.nodfn)

        # collect the attributes of each edge
        edges = self.specify_edges(net_params)

        # xml file for edges
        x = makexml("edges", "http://sumo.dlr.de/xsd/edges_file.xsd")
        for edge_attributes in edges:
            x.append(E("edge", attrib=edge_attributes))
        printxml(x, self.net_path + self.edgfn)

        # specify the types attributes (default is None)
        types = self.specify_types(net_params)

        # xml file for types: contains the the number of lanes and the speed
        # limit for the lanes
        if types is not None:
            x = makexml("types", "http://sumo.dlr.de/xsd/types_file.xsd")
            for type_attributes in types:
                x.append(E("type", **type_attributes))
            printxml(x, self.net_path + self.typfn)

        # specify the connection attributes (default is None)
        connections = self.specify_connections(net_params)

        # xml for connections: specifies which lanes connect to which in the
        # edges
        if connections is not None:
            x = makexml("connections",
                        "http://sumo.dlr.de/xsd/connections_file.xsd")
            for connection_attributes in connections:
                x.append(E("connection", **connection_attributes))
            printxml(x, self.net_path + self.confn)

        # check whether the user requested no-internal-links (default="true")
        if net_params.no_internal_links:
            no_internal_links = "true"
        else:
            no_internal_links = "false"

        # xml file for configuration, which specifies:
        # - the location of all files of interest for sumo
        # - output net file
        # - processing parameters for no internal links and no turnarounds
        x = makexml("configuration",
                    "http://sumo.dlr.de/xsd/netconvertConfiguration.xsd")
        t = E("input")
        t.append(E("node-files", value=self.nodfn))
        t.append(E("edge-files", value=self.edgfn))
        if types is not None:
            t.append(E("type-files", value=self.typfn))
        if connections is not None:
            t.append(E("connection-files", value=self.confn))
        x.append(t)
        t = E("output")
        t.append(E("output-file", value=self.netfn))
        x.append(t)
        t = E("processing")
        t.append(E("no-internal-links", value="%s" % no_internal_links))
        t.append(E("no-turnarounds", value="true"))
        x.append(t)
        printxml(x, self.net_path + self.cfgfn)

        subprocess.call(
            [
                "netconvert -c " + self.net_path + self.cfgfn +
                " --output-file=" + self.cfg_path + self.netfn +
                ' --no-internal-links="%s"' % no_internal_links
            ],
            shell=True)

        # collect data from the generated network configuration file
        error = None
        for _ in range(RETRIES_ON_ERROR):
            try:
                edges_dict, conn_dict = self._import_edges_from_net()
                return edges_dict, conn_dict
            except Exception:
                print("Error during start: {}".format(traceback.format_exc()))
                print("Retrying in {} seconds...".format(WAIT_ON_ERROR))
                time.sleep(WAIT_ON_ERROR)
        raise error

    def generate_cfg(self, net_params, traffic_lights):
        """Generate .sumo.cfg files using net files and netconvert.

        This includes files such as the routes vehicles can traverse,
        properties of the traffic lights, and the view settings of the gui
        (whether the gui is used or not). The background of the gui is set here
        to be grey, with RGB values: (100, 100, 100).

        Parameters
        ----------
        net_params : NetParams type
            see flow/core/params.py
        traffic_lights : flow.core.traffic_lights.TrafficLights type
            traffic light information, used to determine which nodes are
            treated as traffic lights
        """
        start_time = 0
        end_time = None

        # specify routes vehicles can take
        self.rts = self.specify_routes(net_params)

        add = makexml("additional",
                      "http://sumo.dlr.de/xsd/additional_file.xsd")

        # add the routes to the .add.xml file
        for (edge, route) in self.rts.items():
            add.append(E("route", id="route%s" % edge, edges=" ".join(route)))

        # add (optionally) the traffic light properties to the .add.xml file
        if traffic_lights.num_traffic_lights > 0:
            if traffic_lights.baseline:
                tl_params = traffic_lights.actuated_default()
                tl_type = str(tl_params["tl_type"])
                program_id = str(tl_params["program_id"])
                phases = tl_params["phases"]
                max_gap = str(tl_params["max_gap"])
                detector_gap = str(tl_params["detector_gap"])
                show_detector = tl_params["show_detectors"]

                detectors = {"key": "detector-gap", "value": detector_gap}
                gap = {"key": "max-gap", "value": max_gap}

                if show_detector:
                    show_detector = {"key": "show-detectors", "value": "true"}
                else:
                    show_detector = {"key": "show-detectors", "value": "false"}

                # FIXME(ak): add abstract method
                nodes = self.specify_tll(net_params)
                tll = []
                for node in nodes:
                    tll.append({
                        "id": node['id'],
                        "type": tl_type,
                        "programID": program_id
                    })

                for elem in tll:
                    e = E("tlLogic", **elem)
                    e.append(E("param", **show_detector))
                    e.append(E("param", **gap))
                    e.append(E("param", **detectors))
                    for phase in phases:
                        e.append(E("phase", **phase))
                    add.append(e)

            else:
                tl_properties = traffic_lights.get_properties()
                for node in tl_properties.values():
                    # At this point, we assume that traffic lights are properly
                    # formed. If there are no phases for a static traffic
                    # light, ignore and use default
                    if node["type"] == "static" and not node.get("phases"):
                        continue

                    elem = {
                        "id": str(node["id"]),
                        "type": str(node["type"]),
                        "programID": str(node["programID"])
                    }
                    if node.get("offset"):
                        elem["offset"] = str(node.get("offset"))

                    e = E("tlLogic", **elem)
                    for key, value in node.items():
                        if key == "phases":
                            for phase in node.get("phases"):
                                e.append(E("phase", **phase))
                        else:
                            e.append(
                                E("param", **{
                                    "key": key,
                                    "value": str(value)
                                }))

                    add.append(e)

        printxml(add, self.cfg_path + self.addfn)

        gui = E("viewsettings")
        gui.append(E("scheme", name="real world"))
        gui.append(
            E("background",
              backgroundColor="100,100,100",
              showGrid="0",
              gridXSize="100.00",
              gridYSize="100.00"))
        printxml(gui, self.cfg_path + self.guifn)

        cfg = makexml("configuration",
                      "http://sumo.dlr.de/xsd/sumoConfiguration.xsd")

        logging.debug(self.netfn)

        cfg.append(
            self._inputs(
                self.name,
                net=self.netfn,
                add=self.addfn,
                rou=self.roufn,
                gui=self.guifn))
        t = E("time")
        t.append(E("begin", value=repr(start_time)))
        if end_time:
            t.append(E("end", value=repr(end_time)))
        cfg.append(t)

        printxml(cfg, self.cfg_path + self.sumfn)
        return self.sumfn

    def make_routes(self, scenario, positions, lanes, shuffle):
        """Generate .rou.xml files using net files and netconvert.

        This file specifies the sumo-specific properties of vehicles with
        similar types, and well as the starting positions of vehicles. The
        starting positions, however, may be modified in real-time (e.g. during
        an environment reset).

        Parameters
        ----------
        scenario : Scenario type
            scenario class calling this method. This contains information on
            the properties and initial states of vehicles in the network.
        positions : list of tuple (float, float)
            list of start positions [(edge0, pos0), (edge1, pos1), ...]
        lanes : list of float
            list of start lanes
        shuffle : bool
            specifies whether the vehicle IDs should be shuffled before the
            vehicles are assigned starting positions
        """
        vehicles = scenario.vehicles
        routes = makexml("routes", "http://sumo.dlr.de/xsd/routes_file.xsd")

        # add the types of vehicles to the xml file
        for params in vehicles.types:
            type_params_str = {
                key: str(params["type_params"][key])
                for key in params["type_params"]
            }
            routes.append(E("vType", id=params["veh_id"], **type_params_str))

        self.vehicle_ids = vehicles.get_ids()

        if shuffle:
            random.shuffle(self.vehicle_ids)

        # add the initial positions of vehicles to the xml file
        for i, veh_id in enumerate(self.vehicle_ids):
            veh_type = vehicles.get_state(veh_id, "type")
            edge, pos = positions[i]
            lane = lanes[i]
            type_depart_speed = vehicles.get_initial_speed(veh_id)
            routes.append(
                self._vehicle(
                    veh_type,
                    "route" + edge,
                    depart="0",
                    id=veh_id,
                    color="1,1,1",
                    departSpeed=str(type_depart_speed),
                    departPos=str(pos),
                    departLane=str(lane)))

        # add the in-flows from various edges to the xml file
        if self.net_params.inflows is not None:
            total_inflows = self.net_params.inflows.get()
            for inflow in total_inflows:
                for key in inflow:
                    if not isinstance(inflow[key], str):
                        inflow[key] = repr(inflow[key])
                routes.append(self._flow(**inflow))

        printxml(routes, self.cfg_path + self.roufn)

    def specify_nodes(self, net_params):
        """Specify the attributes of nodes in the network.

        Parameters
        ----------
        net_params : NetParams type
            see flow/core/params.py

        Returns
        -------
        nodes : list of dict

            A list of node attributes (a separate dict for each node). Nodes
            attributes must include:

            * id {string} -- name of the node
            * x {float} -- x coordinate of the node
            * y {float} -- y coordinate of the node

        Other attributes may also be specified. See:
        http://sumo.dlr.de/wiki/Networks/Building_Networks_from_own_XML-descriptions#Node_Descriptions
        """
        raise NotImplementedError

    def specify_edges(self, net_params):
        """Specify the attributes of edges connecting pairs on nodes.

        Parameters
        ----------
        net_params : NetParams type
            see flow/core/params.py

        Returns
        -------
        edges : list of dict

            A list of edges attributes (a separate dict for each edge). Edge
            attributes must include:

            * id {string} -- name of the edge
            * from {string} -- name of node the directed edge starts from
            * to {string} -- name of the node the directed edge ends at

            In addition, the attributes must contain at least one of the
            following:

            * "numLanes" {int} and "speed" {float} -- the number of lanes and
              speed limit of the edge, respectively
            * type {string} -- a type identifier for the edge, which can be
              used if several edges are supposed to possess the same number of
              lanes, speed limits, etc...

        Other attributes may also be specified. See:
        http://sumo.dlr.de/wiki/Networks/Building_Networks_from_own_XML-descriptions#Edge_Descriptions
        """
        raise NotImplementedError

    def specify_types(self, net_params):
        """Specify the attributes of various edge types (if any exist).

        Parameters
        ----------
        net_params: NetParams type
            see flow/core/params.py

        Returns
        -------
        types: list of dict
            A list of type attributes for specific groups of edges. If none are
            specified, no .typ.xml file is created.

        For information on type attributes, see:
        http://sumo.dlr.de/wiki/Networks/Building_Networks_from_own_XML-descriptions#Type_Descriptions
        """
        return None

    def specify_connections(self, net_params):
        """Specify the attributes of connections.

        These attributes are used to describe how any specific node's incoming
        and outgoing edges/lane pairs are connected. If no connections are
        specified, sumo generates default connections.

        Parameters
        ----------
        net_params: NetParams type
            see flow/core/params.py

        Returns
        -------
        connections : list of dict
            A list of connection attributes. If none are specified, no .con.xml
            file is created.

        For information on type attributes, see:
        http://sumo.dlr.de/wiki/Networks/Building_Networks_from_own_XML-descriptions#Connection_Descriptions
        """
        return None

    def specify_routes(self, net_params):
        """Specify the routes vehicles can take starting from any edge.

        The routes are specified as lists of edges the vehicle must traverse,
        with the first edge corresponding to the edge the vehicle begins on.
        Note that the edges must be connected for the route to be valid.

        Currently, only one route is allowed from any given starting edge.

        Parameters
        ----------
        net_params : NetParams type
            see flow/core/params.py

        Returns
        -------
        routes : dict
            Key = name of the starting edge
            Element = list of edges a vehicle starting from this edge must
            traverse.
        """
        raise NotImplementedError

    def _flow(self, name, vtype, route, **kwargs):
        return E("flow", id=name, route=route, type=vtype, **kwargs)

    def _vehicle(self, type, route, departPos, number=0, id=None, **kwargs):
        if not id and not number:
            raise ValueError("Supply either ID or Number")
        if not id:
            id = type + "_" + str(number)
        return E(
            "vehicle",
            type=type,
            id=id,
            route=route,
            departPos=departPos,
            **kwargs)

    def _inputs(self, name, net=None, rou=None, add=None, gui=None):
        inp = E("input")
        if net is not False:
            if net is None:
                inp.append(E("net-file", value="%s.net.xml" % name))
            else:
                inp.append(E("net-file", value=net))
        if rou is not False:
            if rou is None:
                inp.append(E("route-files", value="%s.rou.xml" % name))
            else:
                inp.append(E("route-files", value=rou))
        if add is not False:
            if add is None:
                inp.append(E("additional-files", value="%s.add.xml" % name))
            else:
                inp.append(E("additional-files", value=add))
        if gui is not False:
            if gui is None:
                inp.append(E("gui-settings-file", value="%s.gui.xml" % name))
            else:
                inp.append(E("gui-settings-file", value=gui))
        return inp

    def _import_edges_from_net(self):
        """Import edges from a configuration file.

        This is a utility function for computing edge information. It imports a
        network configuration file, and returns the information on the edges
        and junctions located in the file.

        Returns
        -------
        net_data : dict <dict>
            Key = name of the edge/junction
            Element = lanes, speed, length
        connection_data : dict < dict < dict < list<tup> > > >
            Key = "prev" or "next", indicating coming from or to this
            edge/lane pair
                Key = name of the edge
                    Key = lane index
                    Element = list of edge/lane pairs preceding or following
                    the edge/lane pairs
        """
        # import the .net.xml file containing all edge/type data
        parser = etree.XMLParser(recover=True)
        tree = ElementTree.parse(
            os.path.join(self.cfg_path, self.netfn), parser=parser)

        root = tree.getroot()

        # Collect information on the available types (if any are available).
        # This may be used when specifying some edge data.
        types_data = dict()

        for typ in root.findall('type'):
            type_id = typ.attrib["id"]
            types_data[type_id] = dict()

            if "speed" in typ.attrib:
                types_data[type_id]["speed"] = float(typ.attrib["speed"])
            else:
                types_data[type_id]["speed"] = None

            if "numLanes" in typ.attrib:
                types_data[type_id]["numLanes"] = int(typ.attrib["numLanes"])
            else:
                types_data[type_id]["numLanes"] = None

        net_data = dict()
        next_conn_data = dict()  # forward looking connections
        prev_conn_data = dict()  # backward looking connections

        # collect all information on the edges and junctions
        for edge in root.findall('edge'):
            edge_id = edge.attrib["id"]

            # create a new key for this edge
            net_data[edge_id] = dict()

            # check for speed
            if "speed" in edge:
                net_data[edge_id]["speed"] = float(edge.attrib["speed"])
            else:
                net_data[edge_id]["speed"] = None

            # if the edge has a type parameters, check that type for a
            # speed and parameter if one was not already found
            if "type" in edge.attrib and edge.attrib["type"] in types_data:
                if net_data[edge_id]["speed"] is None:
                    net_data[edge_id]["speed"] = \
                        float(types_data[edge.attrib["type"]]["speed"])

            # collect the length from the lane sub-element in the edge, the
            # number of lanes from the number of lane elements, and if needed,
            # also collect the speed value (assuming it is there)
            net_data[edge_id]["lanes"] = 0
            for i, lane in enumerate(edge):
                net_data[edge_id]["lanes"] += 1
                if i == 0:
                    net_data[edge_id]["length"] = float(lane.attrib["length"])
                    if net_data[edge_id]["speed"] is None \
                            and "speed" in lane.attrib:
                        net_data[edge_id]["speed"] = float(
                            lane.attrib["speed"])

            # if no speed value is present anywhere, set it to some default
            if net_data[edge_id]["speed"] is None:
                net_data[edge_id]["speed"] = 30

        # collect connection data
        for connection in root.findall('connection'):
            from_edge = connection.attrib["from"]
            from_lane = int(connection.attrib["fromLane"])

            if from_edge[0] != ":" and not self.net_params.no_internal_links:
                # if the edge is not an internal links and the network is
                # allowed to have internal links, then get the next edge/lane
                # pair from the "via" element
                via = connection.attrib["via"].rsplit("_", 1)
                to_edge = via[0]
                to_lane = int(via[1])
            else:
                to_edge = connection.attrib["to"]
                to_lane = int(connection.attrib["toLane"])

            if from_edge not in next_conn_data:
                next_conn_data[from_edge] = dict()

            if from_lane not in next_conn_data[from_edge]:
                next_conn_data[from_edge][from_lane] = list()

            if to_edge not in prev_conn_data:
                prev_conn_data[to_edge] = dict()

            if to_lane not in prev_conn_data[to_edge]:
                prev_conn_data[to_edge][to_lane] = list()

            next_conn_data[from_edge][from_lane].append((to_edge, to_lane))
            prev_conn_data[to_edge][to_lane].append((from_edge, from_lane))

        connection_data = {"next": next_conn_data, "prev": prev_conn_data}

        return net_data, connection_data

    def close(self):
        """Close the scenario class.

        Deletes the xml files that were created by the scenario class. This
        is to prevent them from building up in the debug folder.
        """
        os.remove(self.net_path + self.nodfn)
        os.remove(self.net_path + self.edgfn)
        os.remove(self.net_path + self.cfgfn)
        os.remove(self.cfg_path + self.addfn)
        os.remove(self.cfg_path + self.guifn)
        os.remove(self.cfg_path + self.netfn)
        os.remove(self.cfg_path + self.roufn)
        os.remove(self.cfg_path + self.sumfn)

        # the connection file is not always created
        try:
            os.remove(self.net_path + self.confn)
        except OSError:
            pass

        # neither is the type file
        try:
            os.remove(self.net_path + self.typfn)
        except OSError:
            pass

    def __str__(self):
        """Return the name of the scenario and the number of vehicles."""
        return "Scenario " + self.name + " with " + \
               str(self.vehicles.num_vehicles) + " vehicles."<|MERGE_RESOLUTION|>--- conflicted
+++ resolved
@@ -16,11 +16,7 @@
 except ImportError:
     Serializable = object
 
-<<<<<<< HEAD
 from flow.core.params import InitialConfig, TrafficLights
-=======
-from flow.core.params import InitialConfig
-from flow.core.traffic_lights import TrafficLights
 from flow.core.util import makexml, printxml, ensure_dir
 
 E = etree.Element
@@ -29,7 +25,6 @@
 RETRIES_ON_ERROR = 10
 # number of seconds to wait before trying to access the .net.xml file again
 WAIT_ON_ERROR = 1
->>>>>>> a521015e
 
 VEHICLE_LENGTH = 5  # length of vehicles in the network, in meters
 
@@ -171,11 +166,7 @@
         cfg_name = self.generate_cfg(self.net_params, self.traffic_lights)
 
         shuffle = initial_config.shuffle
-<<<<<<< HEAD
-        self.generator.make_routes(self, positions, lanes, speeds, shuffle)
-=======
-        self.make_routes(self, positions, lanes, shuffle)
->>>>>>> a521015e
+        self.make_routes(self, positions, lanes, speeds, shuffle)
 
         # specify the location of the sumo configuration file
         self.cfg = self.cfg_path + cfg_name
@@ -974,7 +965,7 @@
         printxml(cfg, self.cfg_path + self.sumfn)
         return self.sumfn
 
-    def make_routes(self, scenario, positions, lanes, shuffle):
+    def make_routes(self, scenario, positions, lanes, speeds, shuffle):
         """Generate .rou.xml files using net files and netconvert.
 
         This file specifies the sumo-specific properties of vehicles with
@@ -991,6 +982,8 @@
             list of start positions [(edge0, pos0), (edge1, pos1), ...]
         lanes : list of float
             list of start lanes
+        speeds : list of float
+            list of start speeds
         shuffle : bool
             specifies whether the vehicle IDs should be shuffled before the
             vehicles are assigned starting positions
@@ -1006,17 +999,15 @@
             }
             routes.append(E("vType", id=params["veh_id"], **type_params_str))
 
-        self.vehicle_ids = vehicles.get_ids()
+        vehicle_ids = vehicles.ids
 
         if shuffle:
-            random.shuffle(self.vehicle_ids)
+            random.shuffle(vehicle_ids)
 
         # add the initial positions of vehicles to the xml file
-        for i, veh_id in enumerate(self.vehicle_ids):
-            veh_type = vehicles.get_state(veh_id, "type")
+        for i, veh_id in enumerate(vehicle_ids):
+            veh_type = vehicles.get_type(veh_id)
             edge, pos = positions[i]
-            lane = lanes[i]
-            type_depart_speed = vehicles.get_initial_speed(veh_id)
             routes.append(
                 self._vehicle(
                     veh_type,
@@ -1024,9 +1015,9 @@
                     depart="0",
                     id=veh_id,
                     color="1,1,1",
-                    departSpeed=str(type_depart_speed),
+                    departSpeed=str(speeds[i]),
                     departPos=str(pos),
-                    departLane=str(lane)))
+                    departLane=str(lanes[i])))
 
         # add the in-flows from various edges to the xml file
         if self.net_params.inflows is not None:
