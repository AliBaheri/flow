--- conflicted
+++ resolved
@@ -167,11 +167,7 @@
         cfg_name = self.generate_cfg(self.net_params, self.traffic_lights)
 
         shuffle = initial_config.shuffle
-<<<<<<< HEAD
-        self.generator.make_routes(self, positions, lanes, speeds, shuffle)
-=======
-        self.make_routes(self, positions, lanes, shuffle)
->>>>>>> d41d46d5
+        self.make_routes(self, positions, lanes, speeds, shuffle)
 
         # specify the location of the sumo configuration file
         self.cfg = self.cfg_path + cfg_name
