import numpy as np
from collections import defaultdict

from flow.envs import Env

EDGE_LIST = [
    '11198593', '236348360#1', '157598960', '11415208', '236348361',
    '11198599', '35536683', '11198595.0', '11198595.656.0', "gneE5",
    '340686911#3', '23874736', '119057701', '517934789', '236348364',
    '124952171', "gneE0", "11198599", "124952182.0", '236348360#0',
    '497579295', '340686911#2.0', '340686911#1', '394443191', '322962944',
    "32661309#1.0", "90077193#1.777", "90077193#1.0", "90077193#1.812",
    "gneE1", "183343422", "393649534", "32661316", "4757680", "124952179",
    "11189946", "119058993", "28413679", "11197898", "123741311", "123741303",
    "90077193#0", "28413687#0", "28413687#1", "11197889", "123741382#0",
    "123741382#1", "gneE3", "340686911#0.54.0", "340686911#0.54.54.0",
    "340686911#0.54.54.127.0", "340686911#2.35"
]

MAX_LANES = 24
NUM_EDGES = len(EDGE_LIST)
OBS_SPACE = 4 + 2 * NUM_EDGES + 4 * MAX_LANES
NUM_TRAFFIC_LIGHTS = 14

# number of vehicles a traffic light can observe in each lane
NUM_OBSERVED = 10
EDGE_BEFORE_TOLL = "gneE3"
TB_TL_ID = "gneJ4"
EDGE_AFTER_TOLL = "340686911#0.54.0"
NUM_TOLL_LANES = 20
TOLL_BOOTH_AREA = 100

EDGE_BEFORE_RAMP_METER = "340686911#0.54.54.0"
EDGE_AFTER_RAMP_METER = "340686911#0.54.54.127.0"
NUM_RAMP_METERS = 14
RAMP_METER_AREA = 80

MEAN_SECONDS_WAIT_AT_FAST_TRACK = 3
MEAN_SECONDS_WAIT_AT_TOLL = 15
FAST_TRACK_ON = range(6, 11)


class BayBridgeEnv(Env):
    """Base environment class for Bay Bridge scenarios.

    This class is responsible for mimicking the effects of the

    States
        No observations are issued by this class (i.e. empty list).

    Actions
        No actions are issued by this class.

    Rewards
        The reward is the average speed of vehicles in the network
        (temporarily).

    Termination
        A rollout is terminated if the time horizon is reached or if two
        vehicles collide into one another.
    """

    def __init__(self, env_params, sumo_params, scenario):
        self.num_rl = scenario.vehicles.num_rl_vehicles
        super().__init__(env_params, sumo_params, scenario)
        self.edge_dict = defaultdict(list)
        self.cars_waiting_for_toll = dict()
        self.cars_before_ramp = dict()
        self.toll_wait_time = np.abs(
            np.random.normal(MEAN_SECONDS_WAIT_AT_TOLL / self.sim_step,
                             4 / self.sim_step, NUM_TOLL_LANES))
        self.tl_state = ""
        self.disable_tb = False
        self.disable_ramp_metering = False

        if "disable_tb" in env_params.additional_params:
            self.disable_tb = env_params.get_additional_param("disable_tb")

        if "disable_ramp_metering" in env_params.additional_params:
            self.disable_ramp_metering = env_params.get_additional_param(
                "disable_ramp_metering")

    def additional_command(self):
        super().additional_command()
        # build a list of vehicles and their edges and positions
        self.edge_dict = defaultdict(list)
        # update the dict with all the edges in edge_list so we can look
        # forward for edges
        self.edge_dict.update(
            (k, [[] for _ in range(MAX_LANES)]) for k in EDGE_LIST)
        for veh_id in self.k.vehicle.get_ids():
            edge = self.k.vehicle.get_edge(veh_id)
            if edge not in self.edge_dict:
                self.edge_dict.update({edge: [[] for _ in range(MAX_LANES)]})
            lane = self.k.vehicle.get_lane(veh_id)  # integer
            pos = self.k.vehicle.get_position(veh_id)

            # perform necessary lane change actions to keep vehicle in the
            # right route
            self.edge_dict[edge][lane].append((veh_id, pos))
            if edge == "124952171" and lane == 1:
                self.k.vehicle.apply_lane_change([veh_id], direction=[1])

        if not self.disable_tb:
            self.apply_toll_bridge_control()
        if not self.disable_ramp_metering:
            self.ramp_meter_lane_change_control()

    def ramp_meter_lane_change_control(self):
        cars_that_have_left = []
        for veh_id in self.cars_before_ramp:
            if self.k.vehicle.get_edge(veh_id) == EDGE_AFTER_RAMP_METER:
                lane_change_mode = self.cars_before_ramp[veh_id][
                    "lane_change_mode"]
                self.traci_connection.vehicle.setLaneChangeMode(
                    veh_id, lane_change_mode)

                cars_that_have_left.append(veh_id)

        for veh_id in cars_that_have_left:
            self.cars_before_ramp.__delitem__(veh_id)

        for lane in range(NUM_RAMP_METERS):
            cars_in_lane = self.edge_dict[EDGE_BEFORE_RAMP_METER][lane]

            for car in cars_in_lane:
                veh_id, pos = car
                if pos > RAMP_METER_AREA:
                    if veh_id not in self.cars_waiting_for_toll:
                        # Disable lane changes inside Toll Area
                        lane_change_mode = self.k.vehicle.get_lane_change_mode(
                            veh_id)
                        self.cars_before_ramp[veh_id] = {
                            "lane_change_mode": lane_change_mode,
                        }
                        self.traci_connection.vehicle.setLaneChangeMode(
                            veh_id, 512)

    def apply_toll_bridge_control(self):
        cars_that_have_left = []
        for veh_id in self.cars_waiting_for_toll:
            if self.k.vehicle.get_edge(veh_id) == EDGE_AFTER_TOLL:
                lane = self.k.vehicle.get_lane(veh_id)
                lane_change_mode = \
                    self.cars_waiting_for_toll[veh_id]["lane_change_mode"]
                self.traci_connection.vehicle.setLaneChangeMode(
                    veh_id, lane_change_mode)
                if lane not in FAST_TRACK_ON:
                    self.toll_wait_time[lane] = max(
                        0,
                        np.random.normal(
                            loc=MEAN_SECONDS_WAIT_AT_TOLL / self.sim_step,
                            scale=1 / self.sim_step))
                else:
                    self.toll_wait_time[lane] = max(
                        0,
                        np.random.normal(
                            loc=MEAN_SECONDS_WAIT_AT_FAST_TRACK /
                            self.sim_step,
                            scale=1 / self.sim_step))

                cars_that_have_left.append(veh_id)

        for veh_id in cars_that_have_left:
            self.cars_waiting_for_toll.__delitem__(veh_id)

        traffic_light_states = ["G"] * NUM_TOLL_LANES

        for lane in range(NUM_TOLL_LANES):
            cars_in_lane = self.edge_dict[EDGE_BEFORE_TOLL][lane]

            for car in cars_in_lane:
                veh_id, pos = car
                if pos > TOLL_BOOTH_AREA:
                    if veh_id not in self.cars_waiting_for_toll:
                        # Disable lane changes inside Toll Area
<<<<<<< HEAD
                        lc_mode = self.k.vehicle.get_lane_change_mode(veh_id)
                        color = self.traci_connection.vehicle.getColor(veh_id)
=======
                        lc_mode = self.vehicles.get_lane_change_mode(veh_id)
>>>>>>> d480ed0a
                        self.cars_waiting_for_toll[veh_id] = {
                            "lane_change_mode": lc_mode,
                        }
                        self.traci_connection.vehicle.setLaneChangeMode(
                            veh_id, 512)
                    else:
                        if pos > 120:
                            if self.toll_wait_time[lane] < 0:
                                traffic_light_states[lane] = "G"
                            else:
                                traffic_light_states[lane] = "r"
                                self.toll_wait_time[lane] -= 1

        new_tls_state = "".join(traffic_light_states)

        if new_tls_state != self.tl_state:
            self.tl_state = new_tls_state
            self.traffic_lights.set_state(
                node_id=TB_TL_ID, state=new_tls_state, env=self)

    # TODO: decide on a good reward function
    def compute_reward(self, rl_actions, **kwargs):
        """See class definition."""
        return np.mean(self.k.vehicle.get_speed(self.k.vehicle.get_ids()))

    """ The below methods need to be updated by child classes. """

    def _apply_rl_actions(self, rl_actions):
        """Implemented by child classes."""
        pass

    def get_state(self):
        """Implemented by child classes."""
        return []<|MERGE_RESOLUTION|>--- conflicted
+++ resolved
@@ -174,12 +174,7 @@
                 if pos > TOLL_BOOTH_AREA:
                     if veh_id not in self.cars_waiting_for_toll:
                         # Disable lane changes inside Toll Area
-<<<<<<< HEAD
                         lc_mode = self.k.vehicle.get_lane_change_mode(veh_id)
-                        color = self.traci_connection.vehicle.getColor(veh_id)
-=======
-                        lc_mode = self.vehicles.get_lane_change_mode(veh_id)
->>>>>>> d480ed0a
                         self.cars_waiting_for_toll[veh_id] = {
                             "lane_change_mode": lc_mode,
                         }
@@ -197,7 +192,7 @@
 
         if new_tls_state != self.tl_state:
             self.tl_state = new_tls_state
-            self.traffic_lights.set_state(
+            self.k.traffic_light.set_state(
                 node_id=TB_TL_ID, state=new_tls_state, env=self)
 
     # TODO: decide on a good reward function
