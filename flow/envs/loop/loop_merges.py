"""Environment for training cooperative merging behaviors in a loop merge."""

from flow.core import rewards
<<<<<<< HEAD
from flow.envs.base_env import Env

=======
>>>>>>> 4f6c3593
from gym.spaces.box import Box
import numpy as np

ADDITIONAL_ENV_PARAMS = {
    # maximum acceleration for autonomous vehicles, in m/s^2
    'max_accel': 3,
    # maximum deceleration for autonomous vehicles, in m/s^2
    'max_decel': 3,
    # desired velocity for all vehicles in the network, in m/s
    'target_velocity': 10,
    # number of observable vehicles preceding the rl vehicle
    'n_preceding': 2,
    # number of observable vehicles following the rl vehicle
    'n_following': 2,
    # number of observable merging-in vehicle from the larger loop
    'n_merging_in': 2,
}


class TwoLoopsMergePOEnv(Env):
    """Environment for training cooperative merging behaviors in a loop merge.

    WARNING: only supports 1 RL vehicle

    Required from env_params:

    * max_accel: maximum acceleration for autonomous vehicles, in m/s^2
    * max_decel: maximum deceleration for autonomous vehicles, in m/s^2
    * target_velocity: desired velocity for all vehicles in the network, in m/s
    * n_preceding: number of observable vehicles preceding the rl vehicle
    * n_following: number of observable vehicles following the rl vehicle
    * n_merging_in: number of observable merging-in vehicle from the larger
      loop

    States
        Observation space is the single RL vehicle, the 2 vehicles preceding
        it, the 2 vehicles following it, the next 2 vehicles to merge in, the
        queue length, and the average velocity of the inner and outer rings.

    Actions
        Actions are a list of acceleration for each rl vehicles, bounded by the
        maximum accelerations and decelerations specified in EnvParams. The
        actions are assigned in order of a sorting mechanism (see Sorting).

    Rewards
        Rewards system-level proximity to a desired velocity while penalizing
        variances in the headways between consecutive vehicles.

    Termination
        A rollout is terminated if the time horizon is reached or if two
        vehicles collide into one another.

    Sorting
        Vehicles in this environment are sorted by their get_x_by_id values.
        The vehicle ids are then sorted by rl vehicles, then human-driven
        vehicles.
    """

    def __init__(self, env_params, sumo_params, scenario):
        for p in ADDITIONAL_ENV_PARAMS.keys():
            if p not in env_params.additional_params:
                raise KeyError(
                    'Environment parameter \'{}\' not supplied'.format(p))

        self.n_preceding = env_params.additional_params['n_preceding']
        self.n_following = env_params.additional_params['n_following']
        self.n_merging_in = env_params.additional_params['n_merging_in']
        self.n_obs_vehicles = \
            1 + self.n_preceding + self.n_following + self.n_merging_in

        self.obs_var_labels = \
            ['speed', 'pos', 'queue_length', 'velocity_stats']

        super().__init__(env_params, sumo_params, scenario)

    @property
    def observation_space(self):
        """See class definition."""
        return Box(
            low=0,
            high=np.inf,
            shape=(2 * self.n_obs_vehicles + 3, ),
            dtype=np.float32)

    @property
    def action_space(self):
        """See class definition."""
        return Box(
            low=-np.abs(self.env_params.additional_params['max_decel']),
            high=self.env_params.additional_params['max_accel'],
            shape=(self.vehicles.num_rl_vehicles, ),
            dtype=np.float32)

    def _apply_rl_actions(self, rl_actions):
        """See class definition."""
        sorted_rl_ids = [
            veh_id for veh_id in self.sorted_ids
            if veh_id in self.vehicles.get_rl_ids()
        ]
        self.apply_acceleration(sorted_rl_ids, rl_actions)

    def compute_reward(self, rl_actions, **kwargs):
        """See class definition."""
        vel_reward = rewards.desired_velocity(self, fail=kwargs['fail'])

        # Use a similar weighting of of the headway reward as the velocity
        # reward
        max_cost = np.array(
            [self.env_params.additional_params['target_velocity']
             ] * self.vehicles.num_vehicles)
        max_cost = np.linalg.norm(max_cost)
        normalization = self.scenario.length / self.vehicles.num_vehicles
        headway_reward = 0.2 * max_cost * rewards.penalize_headway_variance(
            self.vehicles, self.sorted_extra_data, normalization)
        return vel_reward + headway_reward

    def get_state(self, **kwargs):
        """See class definition."""
        vel = np.zeros(self.n_obs_vehicles)
        pos = np.zeros(self.n_obs_vehicles)

        sorted = self.sorted_extra_data
        merge_len = self.scenario.intersection_length

        # Merge stretch is pos 0.0-25.5 (ish), so actively merging vehicles
        # are sorted at the front of the list. Otherwise, vehicles closest to
        # the merge are at the end of the list (effectively reverse sorted).
        if self.get_x_by_id(sorted[0]) < merge_len and self.get_x_by_id(
                sorted[1]) < merge_len:
            if not sorted[0].startswith('merge') and \
                    not sorted[1].startswith('merge'):
                vid1 = sorted[-1]
                vid2 = sorted[-2]
            elif not sorted[0].startswith('merge'):
                vid1 = sorted[1]
                vid2 = sorted[-1]
            elif not sorted[1].startswith('merge'):
                vid1 = sorted[0]
                vid2 = sorted[-1]
            else:
                vid1 = sorted[1]
                vid2 = sorted[0]
        elif self.get_x_by_id(sorted[0]) < merge_len:
            vid1 = sorted[0]
            vid2 = sorted[-1]
        else:
            vid1 = sorted[-1]
            vid2 = sorted[-2]
        pos[-2] = self.get_x_by_id(vid1)
        pos[-1] = self.get_x_by_id(vid2)
        vel[-2] = self.vehicles.get_speed(vid1)
        vel[-1] = self.vehicles.get_speed(vid2)

        # find and eliminate all the vehicles on the outer ring
        num_inner = len(sorted)

        rl_vehID = self.vehicles.get_rl_ids()[0]
        rl_srtID, = np.where(sorted == rl_vehID)
        rl_srtID = rl_srtID[0]

        # FIXME(cathywu) hardcoded for self.num_preceding = 2
        lead_id1 = sorted[(rl_srtID + 1) % num_inner]
        lead_id2 = sorted[(rl_srtID + 2) % num_inner]
        # FIXME(cathywu) hardcoded for self.num_following = 2
        follow_id1 = sorted[(rl_srtID - 1) % num_inner]
        follow_id2 = sorted[(rl_srtID - 2) % num_inner]
        vehicles = [rl_vehID[0], lead_id1, lead_id2, follow_id1, follow_id2]

        vel[:self.n_obs_vehicles - self.n_merging_in] = np.array(
            self.vehicles.get_speed(vehicles))
        pos[:self.n_obs_vehicles - self.n_merging_in] = np.array(
            [self.get_x_by_id(veh_id) for veh_id in vehicles])

        # normalize the speed
        # FIXME(cathywu) can divide by self.max_speed
        normalized_vel = np.array(vel) / self.scenario.max_speed

        # normalize the position
        normalized_pos = np.array(pos) / self.scenario.length

        # Compute number of vehicles in the outer ring
        queue_length = np.zeros(1)
        queue_length[0] = len(sorted) - num_inner

        # Compute mean velocity on inner and outer rings
        # Note: merging vehicles count towards the inner ring stats
        vel_stats = np.zeros(2)
        vel_all = self.vehicles.get_speed(sorted)
        vel_stats[0] = np.mean(vel_all[:num_inner])
        vel_stats[1] = np.mean(vel_all[num_inner:])
        vel_stats = np.nan_to_num(vel_stats)

        return np.concatenate(
            (normalized_vel, normalized_pos, queue_length, vel_stats))

    def sort_by_position(self):
        """See parent class.

        Instead of being sorted by a global reference, vehicles in this
        environment are sorted with regards to which ring this currently
        reside on.
        """
        pos = [self.get_x_by_id(veh_id) for veh_id in self.vehicles.get_ids()]
        sorted_indx = np.argsort(pos)
        sorted_ids = np.array(self.vehicles.get_ids())[sorted_indx]

        sorted_human_ids = [
            veh_id for veh_id in sorted_ids
            if veh_id not in self.vehicles.get_rl_ids()
        ]

        sorted_rl_ids = [
            veh_id for veh_id in sorted_ids
            if veh_id in self.vehicles.get_rl_ids()
        ]

        sorted_separated_ids = sorted_human_ids + sorted_rl_ids

        return sorted_separated_ids, sorted_ids<|MERGE_RESOLUTION|>--- conflicted
+++ resolved
@@ -1,11 +1,8 @@
 """Environment for training cooperative merging behaviors in a loop merge."""
 
 from flow.core import rewards
-<<<<<<< HEAD
 from flow.envs.base_env import Env
 
-=======
->>>>>>> 4f6c3593
 from gym.spaces.box import Box
 import numpy as np
 
@@ -122,7 +119,7 @@
             self.vehicles, self.sorted_extra_data, normalization)
         return vel_reward + headway_reward
 
-    def get_state(self, **kwargs):
+    def get_state(self, rl_actions=None):
         """See class definition."""
         vel = np.zeros(self.n_obs_vehicles)
         pos = np.zeros(self.n_obs_vehicles)
