--- conflicted
+++ resolved
@@ -136,12 +136,10 @@
         self.setup_initial_state()
 
         self.renderer = Renderer(self.traci_connection)
-<<<<<<< HEAD
-        self.frame = self.renderer.frame()
 
         if self.sumo_params.use_vae:
             self.vae = instantiate_vae()
-=======
+
         self.sight_radius = 25 # 50 m
         human_idlist = self.vehicles.get_human_ids()
         human_orientations = []
@@ -161,7 +159,6 @@
         self.frame_buffer = [self.frame.copy() for _ in range(5)]
         self.sights_buffer = [self.sights.copy() for _ in range(5)]
 
->>>>>>> cb8ab140
 
     def restart_sumo(self, sumo_params, render=None):
         """Restart an already initialized sumo instance.
@@ -487,9 +484,6 @@
             if crash:
                 break
 
-<<<<<<< HEAD
-            self.frame = self.renderer.render()
-=======
             human_idlist = self.vehicles.get_human_ids()
             human_orientations = []
             for id in human_idlist:
@@ -511,7 +505,6 @@
             if len(self.frame_buffer) > 5:
                 self.frame_buffer.pop(0)
                 self.sights_buffer.pop(0)
->>>>>>> cb8ab140
 
         # collect information of the state of the network based on the
         # environment class used
