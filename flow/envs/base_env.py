--- conflicted
+++ resolved
@@ -468,7 +468,6 @@
 
             # stop collecting new simulation steps if there is a collision
             if crash:
-                done = True
                 break
 
         states = self.get_state(rl_actions)
@@ -498,7 +497,7 @@
                     done['__all__'] = False
                 infos[key] = {}
 
-            reward = self.compute_reward(self.state, rl_actions, fail=crash)
+            reward = self.compute_reward(rl_actions, fail=crash)
 
         else:
             # collect information of the state of the network based on the
@@ -509,15 +508,10 @@
             next_observation = np.copy(states)
 
             # compute the reward
-            reward = self.compute_reward(self.state, rl_actions, fail=crash)
-
-<<<<<<< HEAD
+            reward = self.compute_reward(rl_actions, fail=crash)
+
             # test if the agent should terminate due to a crash
             done = crash
-=======
-        # compute the reward
-        reward = self.compute_reward(rl_actions, fail=crash)
->>>>>>> db753400
 
             # compute the info for each agent
             infos = {}
