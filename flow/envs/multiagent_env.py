--- conflicted
+++ resolved
@@ -89,25 +89,12 @@
             # advance the simulation in the simulator by one step
             self.k.simulation.simulation_step()
 
-            # collect subscription information from sumo
-            vehicle_obs = \
-                self.traci_connection.vehicle.getSubscriptionResults()
-            id_lists = \
-                self.traci_connection.simulation.getSubscriptionResults()
-
-            # store new observations in the vehicles and traffic lights class
-<<<<<<< HEAD
-            self.k.vehicle.update(vehicle_obs, id_lists, self)
-            self.traffic_lights.update(tls_obs)
-=======
-            self.vehicles.update(vehicle_obs, id_lists, self)
-
             # store new observations in the vehicles and traffic lights class
             self.k.update(reset=False)
->>>>>>> 4c9e7c2e
 
             # update the colors of vehicles
-            self.update_vehicle_colors()
+            if self.sumo_params.render:
+                self.k.vehicle.update_vehicle_colors()
 
             # collect list of sorted vehicle ids
             self.sorted_ids, self.sorted_extra_data = self.sort_by_position()
@@ -258,7 +245,6 @@
             except (FatalTraCIError, TraCIException):
                 # if a vehicle was not removed in the first attempt, remove it
                 # now and then reintroduce it
-<<<<<<< HEAD
                 self.k.vehicle.remove(veh_id)
                 self.k.vehicle.add(
                     veh_id=veh_id,
@@ -267,32 +253,11 @@
                     lane=lane_index,
                     pos=pos,
                     speed=speed)
-=======
-                self.traci_connection.vehicle.remove(veh_id)
-                self.traci_connection.vehicle.addFull(
-                    veh_id,
-                    route_id,
-                    typeID=str(type_id),
-                    departLane=str(lane_index),
-                    departPos=str(pos),
-                    departSpeed=str(speed))
->>>>>>> 4c9e7c2e
 
         # advance the simulation in the simulator by one step
         self.k.simulation.simulation_step()
 
-<<<<<<< HEAD
         # update the information in each kernel to match the current state
-=======
-        # collect subscription information from sumo
-        vehicle_obs = self.traci_connection.vehicle.getSubscriptionResults()
-        id_lists = self.traci_connection.simulation.getSubscriptionResults()
-
-        # store new observations in the vehicles and traffic lights class
-        self.vehicles.update(vehicle_obs, id_lists, self)
-
-        # store new observations in the vehicles and traffic lights class
->>>>>>> 4c9e7c2e
         self.k.update(reset=True)
 
         # update the colors of vehicles
