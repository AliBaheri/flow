"""Visualizer for rllib experiments.

Attributes
----------
EXAMPLE_USAGE : str
    Example call to the function, which is
    ::

        python ./visualizer_rllib.py /tmp/ray/result_dir 1

parser : ArgumentParser
    Command-line argument parser
"""

import argparse
import numpy as np
import os
import sys

import ray
from ray.rllib.agents.agent import get_agent_class
from ray.tune.registry import register_env

from flow.utils.rllib import get_rllib_pkl
from flow.utils.registry import make_create_env
from flow.utils.rllib import get_flow_params, get_rllib_config
from flow.core.util import emission_to_csv
from ray.rllib.models import ModelCatalog
import gym

EXAMPLE_USAGE = """
example usage:
    python ./visualizer_rllib.py /tmp/ray/result_dir 1

Here the arguments are:
1 - the number of the checkpoint
"""

#FIXME (ev) this almost certainly doesn't work yet

parser = argparse.ArgumentParser(
    formatter_class=argparse.RawDescriptionHelpFormatter,
    description='[Flow] Evaluates a reinforcement learning agent '
    'given a checkpoint.',
    epilog=EXAMPLE_USAGE)

# required input parameters
parser.add_argument(
    'result_dir', type=str, help='Directory containing results')
parser.add_argument('checkpoint_num', type=str, help='Checkpoint number.')

# optional input parameters
parser.add_argument(
    '--run',
    type=str,
    help="The algorithm or model to train. This may refer to "
    "the name of a built-on algorithm (e.g. RLLib's DQN "
    "or PPO), or a user-defined trainable function or "
    "class registered in the tune registry. "
    "Required for results trained with flow-0.2.0 and before.")
# TODO: finalize version here
parser.add_argument(
    '--num_rollouts',
    type=int,
    default=1,
    help='The number of rollouts to visualize.')
parser.add_argument(
    '--emission_to_csv',
    action='store_true',
    help='Specifies whether to convert the emission file '
    'created by sumo into a csv file')
parser.add_argument(
    '--no_render',
    action='store_true',
    help='Specifies whether to visualize the results')
parser.add_argument(
    '--evaluate',
    action='store_true',
    help='Specifies whether to use the \'evaluate\' '
    'reward for the environment.')
parser.add_argument(
    '--sumo_web3d',
    action='store_true',
    help='Specifies whether sumo web3d will be used to visualize.')

if __name__ == '__main__':
    args = parser.parse_args()

    result_dir = args.result_dir if args.result_dir[-1] != '/' \
        else args.result_dir[:-1]

    # config = get_rllib_config(result_dir + '/..')
    # pkl = get_rllib_pkl(result_dir + '/..')
    config = get_rllib_config(result_dir)
    pkl = get_rllib_pkl(result_dir)

    # check if we have a multiagent scenario but in a
    # backwards compatible way
    if config.get('multiagent', {}).get('policy_graphs', {}):
        multiagent = True
        config['multiagent'] = pkl['multiagent']
        #config['multiagent']['policies_to_train'] = None
        os.environ['MULTIAGENT'] = 'True'
    else:
        multiagent = False

    # Run on only one cpu for rendering purposes
    ray.init(num_cpus=1)
    config['num_workers'] = 1

    flow_params = get_flow_params(config)

    # Create and register a gym+rllib env
    create_env, env_name = make_create_env(
        params=flow_params, version=0, render=False)
    register_env(env_name, create_env)

    # Determine agent and checkpoint
    config_run = config['env_config']['run'] if 'run' in config['env_config'] \
        else None
    if (args.run and config_run):
        if (args.run != config_run):
            print("visualizer_rllib.py: error: run argument "
                  + "\"{}\" passed in ".format(args.run)
                  + "differs from the one stored in params.json "
                  + "\"{}\"".format(config_run))
            sys.exit(1)
    if (args.run):
        agent_cls = get_agent_class(args.run)
    elif (config_run):
        agent_cls = get_agent_class(config_run)
    else:
        print("visualizer_rllib.py: error: could not find flow parameter "
              "\"run\" in params.json, "
              "add argument --run to provide the algorithm or model used "
              "to train the results\n e.g. "
              "python ./visualizer_rllib.py /tmp/ray/result_dir 1 --run PPO")
        sys.exit(1)

    # create the agent that will be used to compute the actions
    agent = agent_cls(env=env_name, config=config)
<<<<<<< HEAD
    checkpoint = result_dir + args.checkpoint_num
    # checkpoint = result_dir + '/checkpoint-' + args.checkpoint_num
=======
    checkpoint = result_dir + '/checkpoint_' + args.checkpoint_num
    checkpoint = checkpoint + '/checkpoint-' + args.checkpoint_num
    import ipdb; ipdb.set_trace()
>>>>>>> 3928a3fa
    agent.restore(checkpoint)

    # Recreate the scenario from the pickled parameters
    exp_tag = flow_params['exp_tag']
    net_params = flow_params['net']
    vehicles = flow_params['veh']
    initial_config = flow_params['initial']
    module = __import__("flow.scenarios", fromlist=[flow_params["scenario"]])
    scenario_class = getattr(module, flow_params["scenario"])

    scenario = scenario_class(
        name=exp_tag,
        vehicles=vehicles,
        net_params=net_params,
        initial_config=initial_config)

    # Start the environment with the gui turned on and a path for the
    # emission file
    module = __import__('flow.envs', fromlist=[flow_params['env_name']])
    env_class = getattr(module, flow_params['env_name'])
    env_params = flow_params['env']
    env_params.restart_instance = False
    if args.evaluate:
        env_params.evaluate = True
    sumo_params = flow_params['sumo']

    if args.no_render:
        sumo_params.render = False
    else:
        sumo_params.render = True

    sumo_params.restart_instance = False

    sumo_params.emission_path = "./test_time_rollout/"

    if args.sumo_web3d:
        sumo_params.num_clients = 2
        sumo_params.render = False

    if args.run=="PPO":
        env = ModelCatalog.get_preprocessor_as_wrapper(env_class(
            env_params=env_params, sumo_params=sumo_params, scenario=scenario))
    else:
        env = env_class(
              env_params=env_params, sumo_params=sumo_params, scenario=scenario)
    # if hasattr(agent, "local_evaluator"):
    #     env = agent.local_evaluator.env
    # else:
    #     env = ModelCatalog.get_preprocessor_as_wrapper(env_class(
    #           env_params=env_params, sumo_params=sumo_params, scenario=scenario))

    if multiagent:
        rets = {}
        ids = config['multiagent']['policy_graphs'].keys()
        # map the agent id to its policy
        policy_map_fn = config['multiagent']['policy_mapping_fn'].func
        for key in config['multiagent']['policy_graphs'].keys():
            rets[key] = []
    else:
        rets = []
    final_outflows = []
    mean_speed = []
    for i in range(args.num_rollouts):
        vel = []
        state = env.reset()
        done = False
        if multiagent:
            ret = {key: [0] for key in rets.keys()}
        else:
            ret = 0
        # FIXME each agent should have its own reward
        for _ in range(env_params.horizon):
            vehicles = env.unwrapped.vehicles
            vel.append(np.mean(vehicles.get_speed(vehicles.get_ids())))
            if multiagent:
                action = {}
                for agent_id in state.keys():
                    action[agent_id] = agent.compute_action(
                        state[agent_id], policy_id=policy_map_fn(agent_id))
            else:
                action = agent.compute_action(state)
            state, reward, done, _ = env.step(action)
            if multiagent:
                for actor, rew in reward.items():
                    ret[policy_map_fn(actor)][0] += rew
            else:
                ret += reward
            if multiagent and done['__all__']:
                break
            if not multiagent and done:
                break

        if multiagent:
            for key in rets.keys():
                rets[key].append(ret[key])
        else:
            rets.append(ret)
        outflow = vehicles.get_outflow_rate(500)
        final_outflows.append(outflow)
        mean_speed.append(np.mean(vel))
        if multiagent:
            for agent, rew in rets.items():
                print('Round {}, Return: {} for agent {}'.format(
                    i, ret, agent))
        else:
            print('Round {}, Return: {}'.format(i, ret))
    if multiagent:
        for agent, rew in rets.items():
            print('Average, std return: {}, {} for agent {}'.format(
                np.mean(rew), np.std(rew), agent))
    else:
        print('Average, std return: {}, {}'.format(
            np.mean(rets), np.std(rets)))
    print('Average, std speed: {}, {}'.format(
        np.mean(mean_speed), np.std(mean_speed)))
    print('Average, std outflow: {}, {}'.format(
        np.mean(final_outflows), np.std(final_outflows)))

    # terminate the environment
    env.unwrapped.terminate()

    # if prompted, convert the emission file into a csv file
    if args.emission_to_csv:
        dir_path = os.path.dirname(os.path.realpath(__file__))
        emission_filename = '{0}-emission.xml'.format(scenario.name)

        emission_path = \
            '{0}/test_time_rollout/{1}'.format(dir_path, emission_filename)

        emission_to_csv(emission_path)<|MERGE_RESOLUTION|>--- conflicted
+++ resolved
@@ -139,14 +139,8 @@
 
     # create the agent that will be used to compute the actions
     agent = agent_cls(env=env_name, config=config)
-<<<<<<< HEAD
-    checkpoint = result_dir + args.checkpoint_num
-    # checkpoint = result_dir + '/checkpoint-' + args.checkpoint_num
-=======
     checkpoint = result_dir + '/checkpoint_' + args.checkpoint_num
     checkpoint = checkpoint + '/checkpoint-' + args.checkpoint_num
-    import ipdb; ipdb.set_trace()
->>>>>>> 3928a3fa
     agent.restore(checkpoint)
 
     # Recreate the scenario from the pickled parameters
