"""Evaluates the baseline performance of bottleneck1 without RL control.

Baseline is no AVs.
"""

import numpy as np
from flow.core.experiment import SumoExperiment
from flow.core.params import InitialConfig
from flow.core.params import InFlows
from flow.core.vehicles import Vehicles
from flow.core.traffic_lights import TrafficLights
from flow.controllers import ContinuousRouter
<<<<<<< HEAD
from flow.envs.bottleneck_env import DesiredVelocityEnv
from flow.core.experiment import SumoExperiment
from flow.scenarios.bottleneck import BottleneckScenario
import numpy as np

# time horizon of a single rollout
HORIZON = 1500

SCALING = 1
NUM_LANES = 4 * SCALING  # number of lanes in the widest highway
DISABLE_TB = True
DISABLE_RAMP_METER = True
AV_FRAC = 0.25
=======
from flow.benchmarks.bottleneck1 import flow_params
from flow.benchmarks.bottleneck1 import SCALING
>>>>>>> fce5fae1


def bottleneck1_baseline(num_runs, render=True):
    """Run script for the bottleneck1 baseline.

    Parameters
    ----------
        num_runs : int
            number of rollouts the performance of the environment is evaluated
            over
        render: str, optional
            specifies whether to use sumo's gui during execution

    Returns
    -------
        SumoExperiment
            class needed to run simulations
    """
    exp_tag = flow_params['exp_tag']
    sumo_params = flow_params['sumo']
    env_params = flow_params['env']
    net_params = flow_params['net']
    initial_config = flow_params.get('initial', InitialConfig())
    traffic_lights = flow_params.get('tls', TrafficLights())

    # we want no autonomous vehicles in the simulation
    vehicles = Vehicles()
    vehicles.add(veh_id='human',
                 speed_mode=9,
                 routing_controller=(ContinuousRouter, {}),
                 lane_change_mode=1621,
                 num_vehicles=1 * SCALING)

<<<<<<< HEAD
    controlled_segments = [("1", 1, False), ("2", 2, True), ("3", 2, True),
                           ("4", 2, True), ("5", 1, False)]
    num_observed_segments = [("1", 1), ("2", 3), ("3", 3),
                             ("4", 3), ("5", 1)]
    additional_env_params = {
        "target_velocity": 40,
        "disable_tb": True,
        "disable_ramp_metering": True,
        "controlled_segments": controlled_segments,
        "symmetric": False,
        "observed_segments": num_observed_segments,
        "reset_inflow": False,
        "lane_change_duration": 5,
        "max_accel": 3,
        "max_decel": 3,
        "inflow_range": [1000, 2000]
    }

    # flow rate
    flow_rate = 2000 * SCALING

    # percentage of flow coming out of each lane
=======
    # only include human vehicles in inflows
    flow_rate = 1900 * SCALING
>>>>>>> fce5fae1
    inflow = InFlows()
    inflow.add(veh_type='human', edge='1',
               vehs_per_hour=flow_rate,
               departLane='random', departSpeed=10)
    net_params.inflows = inflow

    # modify the rendering to match what is requested
    sumo_params.render = render

    # set the evaluation flag to True
    env_params.evaluate = True

    # import the scenario class
    module = __import__('flow.scenarios', fromlist=[flow_params['scenario']])
    scenario_class = getattr(module, flow_params['scenario'])

    # create the scenario object
    scenario = scenario_class(
        name=exp_tag,
        vehicles=vehicles,
        net_params=net_params,
        initial_config=initial_config,
        traffic_lights=traffic_lights
    )

    # import the environment class
    module = __import__('flow.envs', fromlist=[flow_params['env_name']])
    env_class = getattr(module, flow_params['env_name'])

    # create the environment object
    env = env_class(env_params, sumo_params, scenario)

    exp = SumoExperiment(env, scenario)

    results = exp.run(num_runs, env_params.horizon)

    return np.mean(results['returns']), np.std(results['returns'])


if __name__ == '__main__':
    runs = 2  # number of simulations to average over
    mean, std = bottleneck1_baseline(num_runs=runs, render=False)

    print('---------')
    print('The average outflow, std. deviation over 500 seconds '
          'across {} runs is {}, {}'.format(runs, mean, std))<|MERGE_RESOLUTION|>--- conflicted
+++ resolved
@@ -4,30 +4,15 @@
 """
 
 import numpy as np
+
+from flow.benchmarks.bottleneck1 import flow_params
+from flow.benchmarks.bottleneck1 import SCALING
 from flow.core.experiment import SumoExperiment
 from flow.core.params import InitialConfig
 from flow.core.params import InFlows
 from flow.core.vehicles import Vehicles
 from flow.core.traffic_lights import TrafficLights
 from flow.controllers import ContinuousRouter
-<<<<<<< HEAD
-from flow.envs.bottleneck_env import DesiredVelocityEnv
-from flow.core.experiment import SumoExperiment
-from flow.scenarios.bottleneck import BottleneckScenario
-import numpy as np
-
-# time horizon of a single rollout
-HORIZON = 1500
-
-SCALING = 1
-NUM_LANES = 4 * SCALING  # number of lanes in the widest highway
-DISABLE_TB = True
-DISABLE_RAMP_METER = True
-AV_FRAC = 0.25
-=======
-from flow.benchmarks.bottleneck1 import flow_params
-from flow.benchmarks.bottleneck1 import SCALING
->>>>>>> fce5fae1
 
 
 def bottleneck1_baseline(num_runs, render=True):
@@ -61,33 +46,8 @@
                  lane_change_mode=1621,
                  num_vehicles=1 * SCALING)
 
-<<<<<<< HEAD
-    controlled_segments = [("1", 1, False), ("2", 2, True), ("3", 2, True),
-                           ("4", 2, True), ("5", 1, False)]
-    num_observed_segments = [("1", 1), ("2", 3), ("3", 3),
-                             ("4", 3), ("5", 1)]
-    additional_env_params = {
-        "target_velocity": 40,
-        "disable_tb": True,
-        "disable_ramp_metering": True,
-        "controlled_segments": controlled_segments,
-        "symmetric": False,
-        "observed_segments": num_observed_segments,
-        "reset_inflow": False,
-        "lane_change_duration": 5,
-        "max_accel": 3,
-        "max_decel": 3,
-        "inflow_range": [1000, 2000]
-    }
-
-    # flow rate
-    flow_rate = 2000 * SCALING
-
-    # percentage of flow coming out of each lane
-=======
     # only include human vehicles in inflows
     flow_rate = 1900 * SCALING
->>>>>>> fce5fae1
     inflow = InFlows()
     inflow.add(veh_type='human', edge='1',
                vehs_per_hour=flow_rate,
